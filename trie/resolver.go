package trie

import (
	"bytes"
	"fmt"
	"runtime/debug"
	"sort"
	"strings"

<<<<<<< HEAD
	"github.com/ledgerwatch/turbo-geth/common/bucket"
=======

	"github.com/ledgerwatch/turbo-geth/common"
	"github.com/ledgerwatch/turbo-geth/common/dbutils"
>>>>>>> 74b58583
	"github.com/ledgerwatch/turbo-geth/common/pool"
	"github.com/ledgerwatch/turbo-geth/core/types/accounts"
	"github.com/ledgerwatch/turbo-geth/ethdb"
	"github.com/ledgerwatch/turbo-geth/log"
	"github.com/valyala/bytebufferpool"
)

var emptyHash [32]byte

func (t *Trie) Rebuild(db ethdb.Database, blockNr uint64) error {
	if t.root == nil {
		return nil
	}
	n, ok := t.root.(hashNode)
	if !ok {
		return fmt.Errorf("Rebuild: Expected hashNode, got %T", t.root)
	}
	if err := t.rebuildHashes(db, nil, 0, blockNr, true, n); err != nil {
		return err
	}
	log.Info("Rebuilt top of account trie and verified", "root hash", n)
	return nil
}

/* One resolver per trie (prefix) */
type TrieResolver struct {
	accounts   bool // Is this a resolver for accounts or for storage
	topLevels  int  // How many top levels of the trie to keep (not roll into hashes)
	requests   []*ResolveRequest
	reqIndices []int // Indices pointing back to request slice from slices returned by PrepareResolveParams
	keyIdx     int
	currentReq *ResolveRequest // Request currently being handled
	currentRs  *ResolveSet     // ResolveSet currently being used
	historical bool
	blockNr    uint64
	hb         *HashBuilder2
	rss        []*ResolveSet
	prec       bytes.Buffer
	curr       bytes.Buffer
	succ       bytes.Buffer
	groups     []uint32
	prefix     []byte
	a          accounts.Account
}

func NewResolver(topLevels int, forAccounts bool, blockNr uint64) *TrieResolver {
	var leafFunc func(b []byte) (node, error)
	if forAccounts {
		leafFunc = func(b []byte) (node, error) {
			var acc accounts.Account
			if err := acc.DecodeForHashing(b); err != nil {
				return nil, err
			}
			if acc.Root == EmptyRoot {
				return &accountNode{acc, nil, true}, nil
			}
			return &accountNode{acc, hashNode(acc.Root[:]), true}, nil
		}
	} else {
		leafFunc = func(b []byte) (node, error) { return valueNode(common.CopyBytes(b)), nil }
	}
	tr := TrieResolver{
		accounts:   forAccounts,
		topLevels:  topLevels,
		requests:   []*ResolveRequest{},
		reqIndices: []int{},
		blockNr:    blockNr,
		hb:         NewHashBuilder2(leafFunc),
	}
	return &tr
}

func (tr *TrieResolver) SetHistorical(h bool) {
	tr.historical = h
}

// TrieResolver implements sort.Interface
// and sorts by resolve requests
// (more general requests come first)
func (tr *TrieResolver) Len() int {
	return len(tr.requests)
}

func min(a, b int) int {
	if a < b {
		return a
	}
	return b
}

func (tr *TrieResolver) Less(i, j int) bool {
	ci := tr.requests[i]
	cj := tr.requests[j]
	m := min(ci.resolvePos, cj.resolvePos)
	c := bytes.Compare(ci.contract, cj.contract)
	if c != 0 {
		return c < 0
	}
	c = bytes.Compare(ci.resolveHex[:m], cj.resolveHex[:m])
	if c != 0 {
		return c < 0
	}
	return ci.resolvePos < cj.resolvePos
}

func (tr *TrieResolver) Swap(i, j int) {
	tr.requests[i], tr.requests[j] = tr.requests[j], tr.requests[i]
}

func (tr *TrieResolver) AddRequest(req *ResolveRequest) {
	tr.requests = append(tr.requests, req)
}

func (tr *TrieResolver) Print() {
	for _, req := range tr.requests {
		fmt.Printf("%s\n", req.String())
	}
}

// PrepareResolveParams prepares information for the MultiWalk
func (tr *TrieResolver) PrepareResolveParams() ([][]byte, []uint) {
	// Remove requests strictly contained in the preceding ones
	startkeys := [][]byte{}
	fixedbits := []uint{}
	tr.rss = nil
	if len(tr.requests) == 0 {
		return startkeys, fixedbits
	}
	sort.Stable(tr)
	var prevReq *ResolveRequest
	for i, req := range tr.requests {
		if prevReq == nil ||
			!bytes.Equal(req.contract, prevReq.contract) ||
			!bytes.Equal(req.resolveHex[:req.resolvePos], prevReq.resolveHex[:prevReq.resolvePos]) {

			tr.reqIndices = append(tr.reqIndices, i)
			pLen := len(req.contract)
			key := make([]byte, pLen+32)
			copy(key[:], req.contract)
			decodeNibbles(req.resolveHex[:req.resolvePos], key[pLen:])
			startkeys = append(startkeys, key)
			req.extResolvePos = req.resolvePos + 2*pLen
			fixedbits = append(fixedbits, uint(4*req.extResolvePos))
			prevReq = req
			var minLength int
			if req.resolvePos >= tr.topLevels {
				minLength = 0
			} else {
				minLength = tr.topLevels - req.resolvePos
			}
			rs := NewResolveSet(minLength)
			tr.rss = append(tr.rss, rs)
			rs.AddHex(req.resolveHex[req.resolvePos:])
		} else {
			rs := tr.rss[len(tr.rss)-1]
			rs.AddHex(req.resolveHex[req.resolvePos:])
		}
	}
	tr.currentReq = tr.requests[tr.reqIndices[0]]
	tr.currentRs = tr.rss[0]
	return startkeys, fixedbits
}

func (tr *TrieResolver) finaliseRoot() error {
	tr.prec.Reset()
	tr.prec.Write(tr.curr.Bytes())
	tr.curr.Reset()
	tr.curr.Write(tr.succ.Bytes())
	tr.succ.Reset()
	if tr.curr.Len() > 0 {
		tr.prefix, tr.groups = step2(tr.currentRs.HashOnly, false, tr.prec.Bytes(), tr.curr.Bytes(), tr.succ.Bytes(), tr.hb, tr.prefix, tr.groups)
	}
	if tr.hb.hasRoot() {
		hbRoot := tr.hb.root()
		hbHash := tr.hb.rootHash()

		if tr.currentReq.RequiresRLP {
			hasher := newHasher(false)
			defer returnHasherToPool(hasher)
			tr.currentReq.NodeRLP = hasher.hashChildren(hbRoot, 0)
		}
		var hookKey []byte
		if tr.currentReq.contract == nil {
			hookKey = tr.currentReq.resolveHex[:tr.currentReq.resolvePos]
		} else {
			contractHex := keybytesToHex(tr.currentReq.contract)
			contractHex = contractHex[:len(contractHex)-1-16] // Remove terminal nibble and incarnation bytes
			hookKey = append(contractHex, tr.currentReq.resolveHex[:tr.currentReq.resolvePos]...)
		}
		//fmt.Printf("hookKey: %x, %s\n", hookKey, hbRoot.fstring(""))
		tr.currentReq.t.hook(hookKey, hbRoot)
		if len(tr.currentReq.resolveHash) > 0 && !bytes.Equal(tr.currentReq.resolveHash, hbHash[:]) {
			return fmt.Errorf("mismatching hash: %s %x for prefix %x, resolveHex %x, resolvePos %d",
				tr.currentReq.resolveHash, hbHash, tr.currentReq.contract, tr.currentReq.resolveHex, tr.currentReq.resolvePos)
		}
	}
	return nil
}

// Walker - k, v - shouldn't be reused in the caller's code
func (tr *TrieResolver) Walker(keyIdx int, k []byte, v []byte) (bool, error) {
	//fmt.Printf("keyIdx: %d key:%x  value:%x, accounts: %t\n", keyIdx, k, v, tr.accounts)
	if keyIdx != tr.keyIdx {
		if err := tr.finaliseRoot(); err != nil {
			return false, err
		}
		tr.hb.Reset()
		tr.groups = nil
		tr.prefix = nil
		tr.keyIdx = keyIdx
		tr.currentReq = tr.requests[tr.reqIndices[keyIdx]]
		tr.currentRs = tr.rss[keyIdx]
		tr.curr.Reset()
		tr.prec.Reset()
	}
	if len(v) > 0 {
		tr.prec.Reset()
		tr.prec.Write(tr.curr.Bytes())
		tr.curr.Reset()
		tr.curr.Write(tr.succ.Bytes())
		tr.succ.Reset()
		skip := tr.currentReq.extResolvePos // how many first nibbles to skip
		i := 0
		for _, b := range k {
			if i >= skip {
				tr.succ.WriteByte(b / 16)
			}
			i++
			if i >= skip {
				tr.succ.WriteByte(b % 16)
			}
			i++
		}
		tr.succ.WriteByte(16)
		if tr.curr.Len() > 0 {
			tr.prefix, tr.groups = step2(tr.currentRs.HashOnly, false, tr.prec.Bytes(), tr.curr.Bytes(), tr.succ.Bytes(), tr.hb, tr.prefix, tr.groups)
		}
		// Remember the current key and value
		if tr.accounts {
			if err := tr.a.DecodeForStorage(v); err != nil {
				return false, err
			}

			encodeLen := tr.a.EncodingLengthForHashing()
			buf := pool.GetBuffer(encodeLen)

			tr.a.EncodeForHashing(buf.B)
			tr.hb.setKeyValue(skip, k, buf)
		} else {
			var vv *bytebufferpool.ByteBuffer
			if len(v) > 1 || v[0] >= 128 {
				vv = pool.GetBuffer(uint(len(v) + 1))
				vv.B[0] = byte(128 + len(v))
				copy(vv.B[1:], v)
			} else {
				vv = pool.GetBuffer(1)
				vv.B[0] = v[0]
			}
			tr.hb.setKeyValue(skip, k, vv)
		}
	}
	return true, nil
}

func (tr *TrieResolver) ResolveWithDb(db ethdb.Database, blockNr uint64) error {
	startkeys, fixedbits := tr.PrepareResolveParams()
	var err error
	if db == nil {
		var b strings.Builder
		fmt.Fprintf(&b, "ResolveWithDb(db=nil), tr.accounts: %t\n", tr.accounts)
		for i, sk := range startkeys {
			fmt.Fprintf(&b, "sk %x, bits: %d\n", sk, fixedbits[i])
		}
		return fmt.Errorf("Unexpected resolution: %s at %s", b.String(), debug.Stack())
	}
	if tr.accounts {
		if tr.historical {
<<<<<<< HEAD
			err = db.MultiWalkAsOf(bucket.Accounts, bucket.AccountsHistory, startkeys, fixedbits, blockNr+1, tr.Walker)
		} else {
			err = db.MultiWalk(bucket.Accounts, startkeys, fixedbits, tr.Walker)
		}
	} else {
		if tr.historical {
			err = db.MultiWalkAsOf(bucket.Storage, bucket.StorageHistory, startkeys, fixedbits, blockNr+1, tr.Walker)
		} else {
			err = db.MultiWalk(bucket.Storage, startkeys, fixedbits, tr.Walker)
=======
			err = db.MultiWalkAsOf(dbutils.AccountsBucket, dbutils.AccountsHistoryBucket, startkeys, fixedbits, blockNr+1, tr.Walker)
		} else {
			err = db.MultiWalk(dbutils.AccountsBucket, startkeys, fixedbits, tr.Walker)
		}
	} else {
		if tr.historical {
			err = db.MultiWalkAsOf(dbutils.StorageBucket, dbutils.StorageHistoryBucket, startkeys, fixedbits, blockNr+1, tr.Walker)
		} else {
			err = db.MultiWalk(dbutils.StorageBucket, startkeys, fixedbits, tr.Walker)
>>>>>>> 74b58583
		}
	}
	if err != nil {
		return err
	}
	return tr.finaliseRoot()
}

func (t *Trie) rebuildHashes(db ethdb.Database, key []byte, pos int, blockNr uint64, accounts bool, expected hashNode) error {
	req := t.NewResolveRequest(nil, key, pos, expected)
	r := NewResolver(5, accounts, blockNr)
	r.AddRequest(req)
	return r.ResolveWithDb(db, blockNr)
}<|MERGE_RESOLUTION|>--- conflicted
+++ resolved
@@ -7,13 +7,9 @@
 	"sort"
 	"strings"
 
-<<<<<<< HEAD
-	"github.com/ledgerwatch/turbo-geth/common/bucket"
-=======
 
 	"github.com/ledgerwatch/turbo-geth/common"
 	"github.com/ledgerwatch/turbo-geth/common/dbutils"
->>>>>>> 74b58583
 	"github.com/ledgerwatch/turbo-geth/common/pool"
 	"github.com/ledgerwatch/turbo-geth/core/types/accounts"
 	"github.com/ledgerwatch/turbo-geth/ethdb"
@@ -291,17 +287,6 @@
 	}
 	if tr.accounts {
 		if tr.historical {
-<<<<<<< HEAD
-			err = db.MultiWalkAsOf(bucket.Accounts, bucket.AccountsHistory, startkeys, fixedbits, blockNr+1, tr.Walker)
-		} else {
-			err = db.MultiWalk(bucket.Accounts, startkeys, fixedbits, tr.Walker)
-		}
-	} else {
-		if tr.historical {
-			err = db.MultiWalkAsOf(bucket.Storage, bucket.StorageHistory, startkeys, fixedbits, blockNr+1, tr.Walker)
-		} else {
-			err = db.MultiWalk(bucket.Storage, startkeys, fixedbits, tr.Walker)
-=======
 			err = db.MultiWalkAsOf(dbutils.AccountsBucket, dbutils.AccountsHistoryBucket, startkeys, fixedbits, blockNr+1, tr.Walker)
 		} else {
 			err = db.MultiWalk(dbutils.AccountsBucket, startkeys, fixedbits, tr.Walker)
@@ -311,7 +296,6 @@
 			err = db.MultiWalkAsOf(dbutils.StorageBucket, dbutils.StorageHistoryBucket, startkeys, fixedbits, blockNr+1, tr.Walker)
 		} else {
 			err = db.MultiWalk(dbutils.StorageBucket, startkeys, fixedbits, tr.Walker)
->>>>>>> 74b58583
 		}
 	}
 	if err != nil {
