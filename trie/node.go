--- conflicted
+++ resolved
@@ -56,14 +56,9 @@
 	valueNode []byte
 
 	accountNode struct {
-<<<<<<< HEAD
-		*accounts.Account
-		valueNode node
-=======
 		accounts.Account
 		storage     node
 		hashCorrect bool
->>>>>>> 1068d6f3
 	}
 )
 
