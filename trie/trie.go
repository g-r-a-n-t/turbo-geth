--- conflicted
+++ resolved
@@ -768,11 +768,7 @@
 }
 
 func (t *Trie) unload(hex []byte, h *hasher) {
-<<<<<<< HEAD
 	nd := t.root
-=======
-	var nd = t.root
->>>>>>> 643ad45b
 	var parent node
 	pos := 0
 	for pos < len(hex) {
