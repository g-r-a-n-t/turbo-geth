--- conflicted
+++ resolved
@@ -42,13 +42,6 @@
 	if err != nil {
 		return nil, err
 	}
-<<<<<<< HEAD
-	enc, err := tds.currentDb.Get(dbutils.CurrentStateBucket, buf[:])
-	if err != nil || enc == nil || len(enc) == 0 {
-		return nil, nil
-	}
-=======
->>>>>>> 59f997a6
 	var acc accounts.Account
 	if ok, err := rawdb.ReadAccount(tds.currentDb, buf, &acc); err != nil {
 		return nil, err
@@ -99,14 +92,7 @@
 	if err != nil {
 		return err
 	}
-<<<<<<< HEAD
-	dataLen := account.EncodingLengthForStorage()
-	data := make([]byte, dataLen)
-	account.EncodeForStorage(data)
-	return tds.currentDb.Put(dbutils.CurrentStateBucket, addrHash[:], data)
-=======
 	return rawdb.WriteAccount(tds.currentDb, addrHash, *account)
->>>>>>> 59f997a6
 }
 
 func (tds *TraceDbState) DeleteAccount(_ context.Context, address common.Address, original *accounts.Account) error {
@@ -114,11 +100,7 @@
 	if err != nil {
 		return err
 	}
-<<<<<<< HEAD
-	return tds.currentDb.Delete(dbutils.CurrentStateBucket, addrHash[:])
-=======
 	return rawdb.DeleteAccount(tds.currentDb, addrHash)
->>>>>>> 59f997a6
 }
 
 func (tds *TraceDbState) UpdateAccountCode(codeHash common.Hash, code []byte) error {
