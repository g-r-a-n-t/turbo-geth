package state

import (
	"bytes"
	"context"
	"errors"
	"math/big"
	"math/rand"
	"reflect"
	"sort"
	"strconv"
	"testing"

	"github.com/davecgh/go-spew/spew"
	"github.com/ledgerwatch/turbo-geth/common"
	"github.com/ledgerwatch/turbo-geth/common/changeset"
	"github.com/ledgerwatch/turbo-geth/common/dbutils"
	"github.com/ledgerwatch/turbo-geth/core/rawdb"
	"github.com/ledgerwatch/turbo-geth/core/types/accounts"
	"github.com/ledgerwatch/turbo-geth/crypto"
	"github.com/ledgerwatch/turbo-geth/ethdb"
	"github.com/ledgerwatch/turbo-geth/trie"
	"github.com/stretchr/testify/assert"
)

func TestMutation_DeleteTimestamp(t *testing.T) {
	db := ethdb.NewMemDatabase()
	mutDB := db.NewBatch()

	acc := make([]*accounts.Account, 10)
	addr := make([]common.Address, 10)
	addrHashes := make([]common.Hash, 10)
	tds := NewTrieDbState(common.Hash{}, mutDB, 1)
	blockWriter := tds.DbStateWriter()
	ctx := context.Background()
	emptyAccount := accounts.NewAccount()
	for i := range acc {
		acc[i], addr[i], addrHashes[i] = randomAccount(t)
		if err := blockWriter.UpdateAccountData(ctx, addr[i], &emptyAccount /* original */, acc[i]); err != nil {
			t.Fatal(err)
		}
	}
	if err := blockWriter.WriteChangeSets(); err != nil {
		t.Fatal(err)
	}
	if err := blockWriter.WriteHistory(); err != nil {
		t.Fatal(err)
	}
	_, err := mutDB.Commit()
	if err != nil {
		t.Fatal(err)
	}

	csData, err := db.Get(dbutils.AccountChangeSetBucket, dbutils.EncodeTimestamp(1))
	if err != nil {
		t.Fatal(err)
	}

	if changeset.Len(csData) != 10 {
		t.FailNow()
	}

	indexBytes, _, innerErr := db.GetIndexChunk(dbutils.AccountsHistoryBucket, addrHashes[0].Bytes(), 1)
	if innerErr != nil {
		t.Fatal(err)
	}

	index := dbutils.WrapHistoryIndex(indexBytes)

	parsed, innerErr := index.Decode()
	if innerErr != nil {
		t.Fatal(innerErr)
	}
	if parsed[0] != 1 {
		t.Fatal("incorrect block num")
	}

	err = tds.deleteTimestamp(1)
	if err != nil {
		t.Fatal(err)
	}
	_, err = mutDB.Commit()
	if err != nil {
		t.Fatal(err)
	}

	_, err = db.Get(dbutils.AccountChangeSetBucket, dbutils.EncodeTimestamp(1))
	if err != ethdb.ErrKeyNotFound {
		t.Fatal("changeset must be deleted")
	}

	_, err = db.Get(dbutils.AccountsHistoryBucket, addrHashes[0].Bytes())
	if err != ethdb.ErrKeyNotFound {
		t.Fatal("account must be deleted")
	}
}

func TestMutationCommitThinHistory(t *testing.T) {
	db := ethdb.NewMemDatabase()
	mutDB := db.NewBatch()

	numOfAccounts := 5
	numOfStateKeys := 5

	addrHashes, accState, accStateStorage, accHistory, accHistoryStateStorage := generateAccountsWithStorageAndHistory(t, mutDB, numOfAccounts, numOfStateKeys)

	_, commitErr := mutDB.Commit()
	if commitErr != nil {
		t.Fatal(commitErr)
	}

	for i, addrHash := range addrHashes {
		acc := accounts.NewAccount()
		if ok, err := rawdb.ReadAccount(db, addrHash, &acc); err != nil {
			t.Fatal("error on get account", i, err)
		} else if !ok {
			t.Fatal("error on get account", i)
		}

		if !accState[i].Equals(&acc) {
			spew.Dump("got", acc)
			spew.Dump("expected", accState[i])
			t.Fatal("Accounts not equals")
		}

<<<<<<< HEAD
		indexBytes, _, err := db.GetIndexChunk(dbutils.AccountsHistoryBucket, addrHash.Bytes(), 2)
=======
		b, err := db.Get(dbutils.AccountsHistoryBucket, addrHash.Bytes())
>>>>>>> 4e4fd64c
		if err != nil {
			t.Fatal("error on get account", i, err)
		}

		index := dbutils.WrapHistoryIndex(indexBytes)
		parsedIndex, err := index.Decode()
		if err != nil {
			t.Fatal("error on get account", i, err)
		}

		if parsedIndex[0] != 1 && index.Len() != 1 {
			t.Fatal("incorrect history index")
		}

		resAccStorage := make(map[common.Hash]common.Hash)
		err = db.Walk(dbutils.CurrentStateBucket, dbutils.GenerateStoragePrefix(addrHash, acc.Incarnation), 8*(common.HashLength+8), func(k, v []byte) (b bool, e error) {
			resAccStorage[common.BytesToHash(k[common.HashLength+8:])] = common.BytesToHash(v)
			return true, nil
		})
		if err != nil {
			t.Fatal("error on get account storage", i, err)
		}

		if !reflect.DeepEqual(resAccStorage, accStateStorage[i]) {
			spew.Dump("res", resAccStorage)
			spew.Dump("expected", accStateStorage[i])
			t.Fatal("incorrect storage", i)
		}

		for k, v := range accHistoryStateStorage[i] {
			res, err := db.GetAsOf(dbutils.CurrentStateBucket, dbutils.StorageHistoryBucket, dbutils.GenerateCompositeStorageKey(addrHash, acc.Incarnation, k), 1)
			if err != nil {
				t.Fatal(err)
			}

			resultHash := common.BytesToHash(res)
			if resultHash != v {
				t.Fatalf("incorrect storage history for %x %x %x", addrHash.String(), v, resultHash)
			}
		}
	}

	csData, err := db.Get(dbutils.AccountChangeSetBucket, dbutils.EncodeTimestamp(2))
	if err != nil {
		t.Fatal(err)
	}

	expectedChangeSet := changeset.NewAccountChangeSet()
	for i := range addrHashes {
		// Make ajustments for THIN_HISTORY
		c := accHistory[i].SelfCopy()
		copy(c.CodeHash[:], emptyCodeHash)
		c.Root = trie.EmptyRoot
		bLen := c.EncodingLengthForStorage()
		b := make([]byte, bLen)
		c.EncodeForStorage(b)
		innerErr := expectedChangeSet.Add(addrHashes[i].Bytes(), b)
		if innerErr != nil {
			t.Fatal(innerErr)
		}
	}
	sort.Sort(expectedChangeSet)
	expectedData, err := changeset.EncodeAccounts(expectedChangeSet)
	assert.NoError(t, err)
	if !bytes.Equal(csData, expectedData) {
		spew.Dump("res", csData)
		spew.Dump("expected", expectedData)
		t.Fatal("incorrect changeset")
	}

	csData, err = db.Get(dbutils.StorageChangeSetBucket, dbutils.EncodeTimestamp(2))
	if err != nil {
		t.Fatal(err)
	}

	if changeset.Len(csData) != numOfAccounts*numOfStateKeys {
		t.FailNow()
	}

	expectedChangeSet = changeset.NewStorageChangeSet()
	for i, addrHash := range addrHashes {
		for j := 0; j < numOfStateKeys; j++ {
			key := common.Hash{uint8(i*100 + j)}
			keyHash, err1 := common.HashData(key.Bytes())
			if err1 != nil {
				t.Fatal(err1)
			}
			value := common.Hash{uint8(10 + j)}
			if err2 := expectedChangeSet.Add(dbutils.GenerateCompositeStorageKey(addrHash, accHistory[i].Incarnation, keyHash), value.Bytes()); err2 != nil {
				t.Fatal(err2)
			}
		}
	}
	sort.Sort(expectedChangeSet)
	expectedData, err = changeset.EncodeStorage(expectedChangeSet)
	assert.NoError(t, err)
	if !bytes.Equal(csData, expectedData) {
		spew.Dump("res", csData)
		spew.Dump("expected", expectedData)
		t.Fatal("incorrect changeset")
	}
}

func generateAccountsWithStorageAndHistory(t *testing.T, db ethdb.Database, numOfAccounts, numOfStateKeys int) ([]common.Hash, []*accounts.Account, []map[common.Hash]common.Hash, []*accounts.Account, []map[common.Hash]common.Hash) {
	t.Helper()

	accHistory := make([]*accounts.Account, numOfAccounts)
	accState := make([]*accounts.Account, numOfAccounts)
	accStateStorage := make([]map[common.Hash]common.Hash, numOfAccounts)
	accHistoryStateStorage := make([]map[common.Hash]common.Hash, numOfAccounts)
	addrs := make([]common.Address, numOfAccounts)
	addrHashes := make([]common.Hash, numOfAccounts)
	tds := NewTrieDbState(common.Hash{}, db, 1)
	blockWriter := tds.DbStateWriter()
	ctx := context.Background()
	for i := range accHistory {
		accHistory[i], addrs[i], addrHashes[i] = randomAccount(t)
		accHistory[i].Balance = *big.NewInt(100)
		accHistory[i].CodeHash = common.Hash{uint8(10 + i)}
		accHistory[i].Root = common.Hash{uint8(10 + i)}
		accHistory[i].Incarnation = uint64(i + 1)

		accState[i] = accHistory[i].SelfCopy()
		accState[i].Nonce++
		accState[i].Balance = *big.NewInt(200)

		accStateStorage[i] = make(map[common.Hash]common.Hash)
		accHistoryStateStorage[i] = make(map[common.Hash]common.Hash)
		for j := 0; j < numOfStateKeys; j++ {
			key := common.Hash{uint8(i*100 + j)}
			keyHash, err := common.HashData(key.Bytes())
			if err != nil {
				t.Fatal(err)
			}
			newValue := common.Hash{uint8(j)}
			if newValue != (common.Hash{}) {
				// Empty value is not considered to be present
				accStateStorage[i][keyHash] = newValue
			}

			value := common.Hash{uint8(10 + j)}
			accHistoryStateStorage[i][keyHash] = value
			if err := blockWriter.WriteAccountStorage(ctx, addrs[i], accHistory[i].Incarnation, &key, &value, &newValue); err != nil {
				t.Fatal(err)
			}
		}
		if err := blockWriter.UpdateAccountData(ctx, addrs[i], accHistory[i] /* original */, accState[i]); err != nil {
			t.Fatal(err)
		}
	}
	tds.SetBlockNr(2)
	if err := blockWriter.WriteChangeSets(); err != nil {
		t.Fatal(err)
	}
	if err := blockWriter.WriteHistory(); err != nil {
		t.Fatal(err)
	}
	return addrHashes, accState, accStateStorage, accHistory, accHistoryStateStorage
}

func TestMutationIndexChunking(t *testing.T) {
	boltDB := ethdb.NewMemDatabase()
	mutDB := boltDB.NewBatch()
	bgDB, err := ethdb.NewEphemeralBadger()
	if err != nil {
		t.Fatal(err)
	}
	dbs := []ethdb.Database{mutDB, ethdb.NewMemDatabase(), bgDB}
	for _, db := range dbs {
		db := db
		t.Run(reflect.TypeOf(db).String(), func(t *testing.T) {

			tds := NewTrieDbState(common.Hash{}, db, 0)
			blockWriter := tds.DbStateWriter()
			ctx := context.Background()
			emptyAccount := accounts.NewAccount()

			acc, addr, addrHash := randomAccount(t)

			m := make(map[string][]byte)
			for i := uint64(0); i < 250; i++ {
				tds.SetBlockNr(i)
				newAcc := acc.SelfCopy()
				newAcc.Nonce = i
				if err := blockWriter.UpdateAccountData(ctx, addr, &emptyAccount, newAcc); err != nil {
					t.Fatal(err)
				}
				if err := blockWriter.WriteChangeSets(); err != nil {
					t.Fatal(err)
				}
				if err := blockWriter.WriteHistory(); err != nil {
					t.Fatal(err)
				}

				v, k, err := db.GetIndexChunk(dbutils.AccountsHistoryBucket, addrHash.Bytes(), i)
				if err != nil && err != ethdb.ErrKeyNotFound {
					t.Error(err)
				}
				index := dbutils.WrapHistoryIndex(v)
				m[string(k)] = *index
			}

			if len(m) != 2 {
				spew.Dump(m)
				t.Fatal("incorrect number of chunks")
			}
			k := dbutils.IndexChunkKey(addrHash.Bytes(), 0)
			vv, err := dbutils.WrapHistoryIndex(m[string(k)]).Decode()
			if err != nil {
				t.Fatal(dbutils.IndexChunkKey(addrHash.Bytes(), 0), err)
			}

			firstChunkValues := make([]uint64, 247)
			for i := range firstChunkValues {
				firstChunkValues[i] = uint64(i)
			}
			if !reflect.DeepEqual(vv, firstChunkValues) {
				spew.Dump(vv)
				spew.Dump(firstChunkValues)
				t.Fatal("not equals")
			}

			k = dbutils.IndexChunkKey(addrHash.Bytes(), 247)
			vv, err = dbutils.WrapHistoryIndex(m[string(k)]).Decode()
			if err != nil {
				t.Fatal(dbutils.IndexChunkKey(addrHash.Bytes(), 0), err)
			}

			secondChunkValues := []uint64{247, 248, 249}
			if !reflect.DeepEqual(vv, secondChunkValues) {
				spew.Dump(vv)
				spew.Dump(firstChunkValues)
				t.Fatal("not equals")
			}

		})
	}
}

func TestMutationGetAsOfCheck(t *testing.T) {
	boltDB := ethdb.NewMemDatabase()
	mutDB := boltDB.NewBatch()

	/*
		todo uncomment after add thin history to badgerdb
		bgDB,err:= ethdb.NewEphemeralBadger()
		if err!=nil {
			t.Fatal(err)
		}

	*/

	dbs := []ethdb.Database{
		mutDB,
		ethdb.NewMemDatabase(),
		//bgDB,
	}
	for _, db := range dbs {
		db := db
		t.Run(reflect.TypeOf(db).String(), func(t *testing.T) {
			tds := NewTrieDbState(common.Hash{}, db, 0)
			blockWriter := tds.DbStateWriter()
			ctx := context.Background()

			firstAccNonce := uint64(2)

			acc, addr, addrHash := randomAccount(t)
			prevAcc := acc.SelfCopy()
			prevAcc.Nonce = firstAccNonce

			m := make(map[string][]byte)
			for i := uint64(5); i < 255; i++ {
				tds.SetBlockNr(i)
				newAcc := acc.SelfCopy()
				newAcc.Nonce = i
				if err := blockWriter.UpdateAccountData(ctx, addr, prevAcc, newAcc); err != nil {
					t.Fatal(err)
				}
				prevAcc = newAcc.SelfCopy()
				if err := blockWriter.WriteChangeSets(); err != nil {
					t.Fatal(err)
				}
				if err := blockWriter.WriteHistory(); err != nil {
					t.Fatal(err)
				}

				v, chunkKey, err := db.GetIndexChunk(dbutils.AccountsHistoryBucket, addrHash.Bytes(), i)
				if err != nil && err != ethdb.ErrKeyNotFound {
					t.Error(err)
				}
				index := dbutils.WrapHistoryIndex(v)
				m[string(chunkKey)] = *index
			}
			if commiter, ok := db.(ethdb.DbWithPendingMutations); ok {
				_, err := commiter.Commit()
				if err != nil {
					t.Fatal(err)
				}
			}
			if len(m) != 2 {
				spew.Dump(m)
				t.Fatal("incorrect number of chunks")
			}

			k := dbutils.IndexChunkKey(addrHash.Bytes(), 5)
			vv, err := dbutils.WrapHistoryIndex(m[string(k)]).Decode()
			if err != nil {
				t.Fatal(dbutils.IndexChunkKey(addrHash.Bytes(), 0), err)
			}
			if len(vv) == 0 {
				t.Fatal("empty index")
			}

			firstChunkValues := make([]uint64, 247)
			for i := range firstChunkValues {
				firstChunkValues[i] = uint64(i + 5)
			}
			if !reflect.DeepEqual(vv, firstChunkValues) {
				spew.Dump(vv)
				spew.Dump(firstChunkValues)
				t.Fatal("not equals")
			}

			checkNonceForBlock := func(blockNum, correctNonce uint64) {
				t.Helper()
				v, err := db.GetAsOf(dbutils.AccountsBucket, dbutils.AccountsHistoryBucket, addrHash.Bytes(), blockNum)
				if err != nil {
					t.Fatal(err)
				}
				gotAcc := accounts.NewAccount()
				err = gotAcc.DecodeForStorage(v)
				if err != nil {
					t.Fatal(err)
				}

				if gotAcc.Nonce != correctNonce {
					t.Fatal("incorrect nonce for ", blockNum, " block", "got", gotAcc.Nonce, "wait", correctNonce)
				}
			}

			checkNonceForBlock(1, firstAccNonce)
			checkNonceForBlock(5, firstAccNonce)
			checkNonceForBlock(6, 5)
			checkNonceForBlock(255, 254)
			checkNonceForBlock(247, 246)
			checkNonceForBlock(248, 247)
		})
	}
}

func TestMutation_GetAsOf(t *testing.T) {
	db := ethdb.NewMemDatabase()
	mutDB := db.NewBatch()
	tds := NewTrieDbState(common.Hash{}, mutDB, 0)
	blockWriter := tds.DbStateWriter()
	ctx := context.Background()
	emptyAccount := accounts.NewAccount()

	acc, addr, addrHash := randomAccount(t)
	acc2 := acc.SelfCopy()
	acc2.Nonce = 1
	acc4 := acc.SelfCopy()
	acc4.Nonce = 3

	tds.SetBlockNr(0)
	if err := blockWriter.UpdateAccountData(ctx, addr, &emptyAccount, acc2); err != nil {
		t.Fatal(err)
	}
	if err := blockWriter.WriteChangeSets(); err != nil {
		t.Fatal(err)
	}
	if err := blockWriter.WriteHistory(); err != nil {
		t.Fatal(err)
	}

	blockWriter = tds.DbStateWriter()
	tds.SetBlockNr(2)
	if err := blockWriter.UpdateAccountData(ctx, addr, acc2, acc4); err != nil {
		t.Fatal(err)
	}
	if err := blockWriter.WriteChangeSets(); err != nil {
		t.Fatal(err)
	}
	if err := blockWriter.WriteHistory(); err != nil {
		t.Fatal(err)
	}

	blockWriter = tds.DbStateWriter()
	tds.SetBlockNr(4)
	if err := blockWriter.UpdateAccountData(ctx, addr, acc4, acc); err != nil {
		t.Fatal(err)
	}
	if err := blockWriter.WriteChangeSets(); err != nil {
		t.Fatal(err)
	}
	if err := blockWriter.WriteHistory(); err != nil {
		t.Fatal(err)
	}

	if _, err := mutDB.Commit(); err != nil {
		t.Fatal(err)
	}

	resAcc := new(accounts.Account)
	ok, err := rawdb.ReadAccount(db, addrHash, resAcc)
	if err != nil {
		t.Fatal(err)
	}
	if !ok {
		t.Fatal(errors.New("acc not found"))
	}

	if !acc.Equals(resAcc) {
		t.Fatal("Account from Get is incorrect")
	}

	b, err := db.GetAsOf(dbutils.CurrentStateBucket, dbutils.AccountsHistoryBucket, addrHash.Bytes(), 1)
	if err != nil {
		t.Fatal("incorrect value on block 1", err)
	}
	resAcc = new(accounts.Account)
	err = resAcc.DecodeForStorage(b)
	if err != nil {
		t.Fatal(err)
	}

	if !acc2.Equals(resAcc) {
		spew.Dump(resAcc)
		t.Fatal("Account from GetAsOf(1) is incorrect")
	}

	b, err = db.GetAsOf(dbutils.CurrentStateBucket, dbutils.AccountsHistoryBucket, addrHash.Bytes(), 2)
	if err != nil {
		t.Fatal(err)
	}
	resAcc = new(accounts.Account)
	err = resAcc.DecodeForStorage(b)
	if err != nil {
		t.Fatal(err)
	}
	if !acc2.Equals(resAcc) {
		spew.Dump(resAcc)
		t.Fatal("Account from GetAsOf(2) is incorrect")
	}

	b, err = db.GetAsOf(dbutils.CurrentStateBucket, dbutils.AccountsHistoryBucket, addrHash.Bytes(), 3)
	if err != nil {
		t.Fatal(err)
	}
	resAcc = new(accounts.Account)
	err = resAcc.DecodeForStorage(b)
	if err != nil {
		t.Fatal(err)
	}
	if !acc4.Equals(resAcc) {
		spew.Dump(resAcc)
		t.Fatal("Account from GetAsOf(2) is incorrect")
	}

	b, err = db.GetAsOf(dbutils.CurrentStateBucket, dbutils.AccountsHistoryBucket, addrHash.Bytes(), 5)
	if err != nil {
		t.Fatal(err)
	}
	resAcc = new(accounts.Account)
	err = resAcc.DecodeForStorage(b)
	if err != nil {
		t.Fatal(err)
	}
	if !acc.Equals(resAcc) {
		t.Fatal("Account from GetAsOf(4) is incorrect")
	}

	b, err = db.GetAsOf(dbutils.CurrentStateBucket, dbutils.AccountsHistoryBucket, addrHash.Bytes(), 7)
	if err != nil {
		t.Fatal(err)
	}
	resAcc = new(accounts.Account)
	err = resAcc.DecodeForStorage(b)
	if err != nil {
		t.Fatal(err)
	}
	if !acc.Equals(resAcc) {
		t.Fatal("Account from GetAsOf(7) is incorrect")
	}
}

func randomAccount(t *testing.T) (*accounts.Account, common.Address, common.Hash) {
	t.Helper()
	key, err := crypto.GenerateKey()
	if err != nil {
		t.Fatal(err)
	}
	acc := accounts.NewAccount()
	acc.Initialised = true
	acc.Balance = *big.NewInt(rand.Int63())
	addr := crypto.PubkeyToAddress(key.PublicKey)
	addrHash, err := common.HashData(addr.Bytes())
	if err != nil {
		t.Fatal(err)
	}
	return &acc, addr, addrHash
}

func TestBoltDB_WalkAsOf1(t *testing.T) {
	// TODO: remove or recover
	t.Skip()

	db := ethdb.NewMemDatabase()
	tds := NewTrieDbState(common.Hash{}, db, 1)
	blockWriter := tds.DbStateWriter()
	ctx := context.Background()
	emptyVal := common.Hash{}

	block2Expected := &changeset.ChangeSet{
		Changes: make([]changeset.Change, 0),
	}

	block4Expected := &changeset.ChangeSet{
		Changes: make([]changeset.Change, 0),
	}

	block6Expected := &changeset.ChangeSet{
		Changes: make([]changeset.Change, 0),
	}

	//create state and history
	for i := uint8(1); i <= 7; i++ {
		addr := common.Address{i}
		addrHash, _ := common.HashData(addr[:])
		k := common.Hash{i}
		keyHash, _ := common.HashData(k[:])
		key := dbutils.GenerateCompositeStorageKey(addrHash, 1, keyHash)
		val3 := common.BytesToHash([]byte("block 3 " + strconv.Itoa(int(i))))
		val5 := common.BytesToHash([]byte("block 5 " + strconv.Itoa(int(i))))
		val := common.BytesToHash([]byte("state   " + strconv.Itoa(int(i))))
		if i <= 2 {
			if err := blockWriter.WriteAccountStorage(ctx, addr, 1, &k, &val3, &val); err != nil {
				t.Fatal(err)
			}
		} else {
			if err := blockWriter.WriteAccountStorage(ctx, addr, 1, &k, &val3, &val5); err != nil {
				t.Fatal(err)
			}
		}
		if err := block2Expected.Add(key, []byte("block 3 "+strconv.Itoa(int(i)))); err != nil {
			t.Fatal(err)
		}
	}
	tds.SetBlockNr(3)
	if err := blockWriter.WriteChangeSets(); err != nil {
		t.Fatal(err)
	}
	if err := blockWriter.WriteHistory(); err != nil {
		t.Fatal(err)
	}
	blockWriter = tds.DbStateWriter()
	for i := uint8(3); i <= 7; i++ {
		addr := common.Address{i}
		addrHash, _ := common.HashData(addr[:])
		k := common.Hash{i}
		keyHash, _ := common.HashData(k[:])
		key := dbutils.GenerateCompositeStorageKey(addrHash, 1, keyHash)
		val5 := common.BytesToHash([]byte("block 5 " + strconv.Itoa(int(i))))
		val := common.BytesToHash([]byte("state   " + strconv.Itoa(int(i))))
		if i > 4 {
			if err := blockWriter.WriteAccountStorage(ctx, addr, 1, &k, &val5, &emptyVal); err != nil {
				t.Fatal(err)
			}
		} else {
			if err := blockWriter.WriteAccountStorage(ctx, addr, 1, &k, &val5, &val); err != nil {
				t.Fatal(err)
			}
		}
		if err := block4Expected.Add(key, []byte("block 5 "+strconv.Itoa(int(i)))); err != nil {
			t.Fatal(err)
		}
	}
	tds.SetBlockNr(5)
	if err := blockWriter.WriteChangeSets(); err != nil {
		t.Fatal(err)
	}
	if err := blockWriter.WriteHistory(); err != nil {
		t.Fatal(err)
	}
	blockWriter = tds.DbStateWriter()
	for i := uint8(1); i < 5; i++ {
		addr := common.Address{i}
		addrHash, _ := common.HashData(addr[:])
		k := common.Hash{i}
		keyHash, _ := common.HashData(k[:])
		key := dbutils.GenerateCompositeStorageKey(addrHash, uint64(1), keyHash)
		val := []byte("state   " + strconv.Itoa(int(i)))
		err := block6Expected.Add(key, val)
		if err != nil {
			t.Fatal(err)
		}

		if i <= 2 {
			err = block4Expected.Add(key, val)
			if err != nil {
				t.Fatal(err)
			}
		}
	}
	tds.SetBlockNr(6)
	if err := blockWriter.WriteChangeSets(); err != nil {
		t.Fatal(err)
	}
	if err := blockWriter.WriteHistory(); err != nil {
		t.Fatal(err)
	}
	block2 := &changeset.ChangeSet{
		Changes: make([]changeset.Change, 0),
	}

	block4 := &changeset.ChangeSet{
		Changes: make([]changeset.Change, 0),
	}

	block6 := &changeset.ChangeSet{
		Changes: make([]changeset.Change, 0),
	}

	//walk and collect walkAsOf result
	var err error
	var startKey [72]byte
	err = db.WalkAsOf(dbutils.CurrentStateBucket, dbutils.StorageHistoryBucket, startKey[:], 0, 2, func(k []byte, v []byte) (b bool, e error) {
		err = block2.Add(common.CopyBytes(k), common.CopyBytes(v))
		if err != nil {
			t.Fatal(err)
		}

		return true, nil
	})
	if err != nil {
		t.Fatal(err)
	}

	err = db.WalkAsOf(dbutils.CurrentStateBucket, dbutils.StorageHistoryBucket, startKey[:], 0, 4, func(k []byte, v []byte) (b bool, e error) {
		err = block4.Add(common.CopyBytes(k), common.CopyBytes(v))
		if err != nil {
			t.Fatal(err)
		}

		return true, nil
	})
	if err != nil {
		t.Fatal(err)
	}

	err = db.WalkAsOf(dbutils.CurrentStateBucket, dbutils.StorageHistoryBucket, startKey[:], 0, 6, func(k []byte, v []byte) (b bool, e error) {
		err = block6.Add(common.CopyBytes(k), common.CopyBytes(v))
		if err != nil {
			t.Fatal(err)
		}

		return true, nil
	})
	if err != nil {
		t.Fatal(err)
	}
	sort.Sort(block2Expected)
	if !reflect.DeepEqual(block2, block2Expected) {
		spew.Dump("expected", block2Expected)
		spew.Dump("current", block2)
		t.Fatal("block 2 result is incorrect")
	}
	sort.Sort(block4Expected)
	if !reflect.DeepEqual(block4, block4Expected) {
		spew.Dump("expected", block4Expected)
		spew.Dump("current", block4)
		t.Fatal("block 4 result is incorrect")
	}
	sort.Sort(block6Expected)
	if !reflect.DeepEqual(block6, block6Expected) {
		spew.Dump("expected", block6Expected)
		spew.Dump("current", block6)
		t.Fatal("block 6 result is incorrect")
	}
}<|MERGE_RESOLUTION|>--- conflicted
+++ resolved
@@ -123,11 +123,7 @@
 			t.Fatal("Accounts not equals")
 		}
 
-<<<<<<< HEAD
 		indexBytes, _, err := db.GetIndexChunk(dbutils.AccountsHistoryBucket, addrHash.Bytes(), 2)
-=======
-		b, err := db.Get(dbutils.AccountsHistoryBucket, addrHash.Bytes())
->>>>>>> 4e4fd64c
 		if err != nil {
 			t.Fatal("error on get account", i, err)
 		}
