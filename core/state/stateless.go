--- conflicted
+++ resolved
@@ -586,11 +586,7 @@
 	return nil
 }
 
-<<<<<<< HEAD
-func (s *Stateless) WriteAccountStorage(_ context.Context, address common.Address, key, original, value *common.Hash) error {
-=======
-func (s *Stateless) WriteAccountStorage(address common.Address, incarnation uint64, key, original, value *common.Hash) error {
->>>>>>> 74b58583
+func (s *Stateless) WriteAccountStorage(_ context.Context, address common.Address, incarnation uint64, key, original, value *common.Hash) error {
 	m, ok := s.storageUpdates[address]
 	if !ok {
 		m = make(map[common.Hash][]byte)
