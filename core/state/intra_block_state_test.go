--- conflicted
+++ resolved
@@ -407,7 +407,7 @@
 		checkeq("GetCodeHash", state.GetCodeHash(addr), checkstate.GetCodeHash(addr))
 		checkeq("GetCodeSize", state.GetCodeSize(addr), checkstate.GetCodeSize(addr))
 		// Check storage.
-		if obj := state.GetStateObject(addr); obj != nil {
+		if obj := state.getStateObject(addr); obj != nil {
 			ds.ForEachStorage(addr, []byte{} /*startKey*/, func(key, seckey, value common.Hash) bool {
 				return checkeq("GetState("+key.Hex()+")", checkstate.GetState(addr, key), value)
 			}, 1000)
@@ -489,13 +489,8 @@
 	state := New(tds)
 	addr := common.Address{1}
 	state.CreateAccount(addr, true)
-<<<<<<< HEAD
-	obj := state.GetStateObject(addr)
-	if obj.data.StorageSize != nil {
-=======
 	obj := state.getStateObject(addr)
 	if obj.data.HasStorageSize {
->>>>>>> 8cd4259a
 		t.Fatal("Storage size of empty account should be 0", obj.data.StorageSize)
 	}
 }
@@ -509,39 +504,22 @@
 	newObj.code = []byte("some non empty byte code")
 	state.setStateObject(newObj)
 	state.CreateAccount(common.Address{2}, true)
-<<<<<<< HEAD
-	obj := state.GetStateObject(addr)
-	if obj.data.StorageSize != nil {
-=======
 	obj := state.getStateObject(addr)
 	if obj.data.HasStorageSize {
->>>>>>> 8cd4259a
 		t.Fatal("Storage size of empty account should be nil", obj.data.StorageSize)
 	}
 
 	state.IncreaseStorageSize(addr)
-<<<<<<< HEAD
-	obj = state.GetStateObject(addr)
-	if *obj.data.StorageSize != HugeNumber+1 {
-		t.Fatal("Storage size of empty account should be HugeNumber +1", *obj.data.StorageSize, HugeNumber)
-=======
 	obj = state.getStateObject(addr)
 	if obj.data.StorageSize != HugeNumber+1 {
 		t.Fatal("Storage size of empty account should be HugeNumber +1", obj.data.StorageSize, HugeNumber)
->>>>>>> 8cd4259a
 	}
 
 	state.DecreaseStorageSize(addr)
 	state.DecreaseStorageSize(addr)
-<<<<<<< HEAD
-	obj = state.GetStateObject(addr)
-	if *obj.data.StorageSize != HugeNumber-1 {
-		t.Fatal("Storage size of empty account should be HugeNumber - 1", *obj.data.StorageSize, HugeNumber, *obj.data.StorageSize-HugeNumber)
-=======
 	obj = state.getStateObject(addr)
 	if obj.data.StorageSize != HugeNumber-1 {
 		t.Fatal("Storage size of empty account should be HugeNumber - 1", obj.data.StorageSize, HugeNumber, obj.data.StorageSize-HugeNumber)
->>>>>>> 8cd4259a
 	}
 
 }
