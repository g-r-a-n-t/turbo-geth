--- conflicted
+++ resolved
@@ -287,15 +287,10 @@
 }
 
 // DESCRIBED: docs/programmers_guide/guide.md#organising-ethereum-state-into-a-merkle-tree
-<<<<<<< HEAD
-func (tds *TrieDbState) ComputeTrieRoots(ctx context.Context) ([]common.Hash, error) {
+func (tds *TrieDbState) ComputeTrieRoots() ([]common.Hash, error) {
 	fmt.Println("+StartComputeTrieRoots")
-	roots, err := tds.computeTrieRoots(ctx, true)
+	roots, err := tds.computeTrieRoots(true)
 	fmt.Println("-StartComputeTrieRoots")
-=======
-func (tds *TrieDbState) ComputeTrieRoots() ([]common.Hash, error) {
-	roots, err := tds.computeTrieRoots(true)
->>>>>>> 8cd4259a
 	tds.clearUpdates()
 	return roots, err
 }
@@ -682,15 +677,13 @@
 		}
 		for addrHash, account := range b.accountUpdates {
 			if account != nil {
-<<<<<<< HEAD
-				acc:=*account
-				tds.t.UpdateAccount(addrHash[:], acc, tds.blockNr)
-=======
 				dataLength := account.EncodingLengthForHashing()
 				data := make([]byte, dataLength)
 				account.EncodeForHashing(data)
+
+				acc:=*account
+				tds.t.UpdateAccount(addrHash[:], acc, tds.blockNr)
 				tds.t.Update(addrHash[:], data, tds.blockNr)
->>>>>>> 8cd4259a
 			} else {
 				tds.t.Delete(addrHash[:], tds.blockNr)
 			}
@@ -823,7 +816,6 @@
 			tds.currentBuffer.accountReads[buf] = struct{}{}
 		}
 	}
-<<<<<<< HEAD
 
 	acc, ok := tds.t.GetAccount(buf[:], tds.blockNr)
 	if ok {
@@ -844,25 +836,6 @@
 			enc = nil
 		}
 	}
-
-	return accounts.Decode(enc)
-=======
-	enc, ok := tds.t.Get(buf[:])
-	if !ok {
-		// Not present in the trie, try the database
-		var err error
-		if tds.historical {
-			enc, err = tds.db.GetAsOf(AccountsBucket, AccountsHistoryBucket, buf[:], tds.blockNr+1)
-			if err != nil {
-				enc = nil
-			}
-		} else {
-			enc, err = tds.db.Get(AccountsBucket, buf[:])
-			if err != nil {
-				enc = nil
-			}
-		}
-	}
 	if len(enc) == 0 {
 		return nil, nil
 	}
@@ -871,7 +844,6 @@
 		return nil, err
 	}
 	return &a, nil
->>>>>>> 8cd4259a
 }
 
 func (tds *TrieDbState) savePreimage(save bool, hash, preimage []byte) error {
@@ -929,7 +901,6 @@
 			m[seckey] = struct{}{}
 		}
 	}
-<<<<<<< HEAD
 
 	addrHash,err:=tds.HashAddress(address, false)
 	if err != nil {
@@ -937,10 +908,7 @@
 	}
 
 	cKey:=GenerateCompositeStorageKey(addrHash, version, seckey)
-	enc, ok := tds.storageTrie.Get(cKey, tds.blockNr)
-=======
-	enc, ok := t.Get(seckey[:])
->>>>>>> 8cd4259a
+	enc, ok := tds.storageTrie.Get(cKey)
 	if ok {
 		// Unwrap one RLP level
 		if len(enc) > 1 {
@@ -1111,17 +1079,9 @@
 }
 
 func (dsw *DbStateWriter) UpdateAccountData(ctx context.Context, address common.Address, original, account *accounts.Account) error {
-<<<<<<< HEAD
-	data, err := account.Encode(ctx)
-	if err != nil {
-		return err
-	}
-
-=======
 	dataLen := account.EncodingLengthForStorage()
 	data := make([]byte, dataLen)
 	account.EncodeForStorage(data)
->>>>>>> 8cd4259a
 	addrHash, err := dsw.tds.HashAddress(address, true /*save*/)
 	if err != nil {
 		return err
