// Copyright 2017 The go-ethereum Authors
// This file is part of the go-ethereum library.
//
// The go-ethereum library is free software: you can redistribute it and/or modify
// it under the terms of the GNU Lesser General Public License as published by
// the Free Software Foundation, either version 3 of the License, or
// (at your option) any later version.
//
// The go-ethereum library is distributed in the hope that it will be useful,
// but WITHOUT ANY WARRANTY; without even the implied warranty of
// MERCHANTABILITY or FITNESS FOR A PARTICULAR PURPOSE. See the
// GNU Lesser General Public License for more details.
//
// You should have received a copy of the GNU Lesser General Public License
// along with the go-ethereum library. If not, see <http://www.gnu.org/licenses/>.

package state

import (
	"bytes"
	"context"
	"encoding/binary"
	"fmt"
	"hash"
	"io"
	"math/big"
	"runtime"
	"sort"

	lru "github.com/hashicorp/golang-lru"
	"github.com/ledgerwatch/turbo-geth/common"
	"github.com/ledgerwatch/turbo-geth/core/types/accounts"
	"github.com/ledgerwatch/turbo-geth/ethdb"
	"github.com/ledgerwatch/turbo-geth/log"
	"github.com/ledgerwatch/turbo-geth/rlp"
	"github.com/ledgerwatch/turbo-geth/trie"
	"golang.org/x/crypto/sha3"
)

// Trie cache generation limit after which to evict trie nodes from memory.
var MaxTrieCacheGen = uint32(1024 * 1024)

var AccountsBucket = []byte("AT")
var AccountsHistoryBucket = []byte("hAT")
var StorageBucket = []byte("ST")
var StorageHistoryBucket = []byte("hST")
var CodeBucket = []byte("CODE")

const (
	// Number of past tries to keep. This value is chosen such that
	// reasonable chain reorg depths will hit an existing trie.
	maxPastTries = 12

	// Number of codehash->size associations to keep.
	codeSizeCacheSize = 100000
)

type StateReader interface {
	ReadAccountData(address common.Address) (*accounts.Account, error)
	ReadAccountStorage(address common.Address, incarnation uint64, key *common.Hash) ([]byte, error)
	ReadAccountCode(codeHash common.Hash) ([]byte, error)
	ReadAccountCodeSize(codeHash common.Hash) (int, error)
}

type StateWriter interface {
	UpdateAccountData(ctx context.Context, address common.Address, original, account *accounts.Account) error
	UpdateAccountCode(codeHash common.Hash, code []byte) error
	DeleteAccount(ctx context.Context, address common.Address, original *accounts.Account) error
	WriteAccountStorage(address common.Address, incarnation uint64, key, original, value *common.Hash) error
	RemoveStorage(address common.Address, incarnation uint64) error
}

// keccakState wraps sha3.state. In addition to the usual hash methods, it also supports
// Read to get a variable amount of data from the hash state. Read is faster than Sum
// because it doesn't copy the internal state, but also modifies the internal state.
type keccakState interface {
	hash.Hash
	Read([]byte) (int, error)
}

type hasher struct {
	sha keccakState
}

var hasherPool = make(chan *hasher, 128)

func newHasher() *hasher {
	var h *hasher
	select {
	case h = <-hasherPool:
	default:
		h = &hasher{sha: sha3.NewLegacyKeccak256().(keccakState)}
	}
	return h
}

func returnHasherToPool(h *hasher) {
	select {
	case hasherPool <- h:
	default:
		fmt.Printf("Allowing hasher to be garbage collected, pool is full\n")
	}
}

type NoopWriter struct {
}

func NewNoopWriter() *NoopWriter {
	return &NoopWriter{}
}

func (nw *NoopWriter) UpdateAccountData(_ context.Context, address common.Address, original, account *accounts.Account) error {
	return nil
}

func (nw *NoopWriter) DeleteAccount(_ context.Context, address common.Address, original *accounts.Account) error {
	return nil
}

func (nw *NoopWriter) UpdateAccountCode(codeHash common.Hash, code []byte) error {
	return nil
}

func (nw *NoopWriter) WriteAccountStorage(address common.Address, incarnation uint64, key, original, value *common.Hash) error {
	return nil
}

// Structure holding updates, deletes, and reads registered within one change period
// A change period can be transaction within a block, or a block within group of blocks
type Buffer struct {
	storageUpdates map[addressHashWithIncarnation]map[common.Hash][]byte
	storageReads   map[addressHashWithIncarnation]map[common.Hash]struct{}
	accountUpdates map[common.Hash]*accounts.Account
	accountReads   map[common.Hash]struct{}
	deleted        map[common.Address]struct{}
	deletedHashes  map[common.Hash]struct{}
}

func newAddressHashWithIncarnation(addrHash common.Hash, incarnation uint64) addressHashWithIncarnation {
	var res addressHashWithIncarnation
	copy(res[:common.HashLength], addrHash[:])
	buf := make([]byte, 8)
	binary.BigEndian.PutUint64(buf, incarnation)
	copy(res[common.HashLength:], buf[:])
	return res
}

type addressHashWithIncarnation [common.HashLength + 8]byte

func (this *addressHashWithIncarnation) AddrHash() common.Hash {
	var addrHash common.Hash
	copy(addrHash[:], this[:common.HashLength])
	return addrHash
}

func (this *addressHashWithIncarnation) Incarnation() uint64 {
	return binary.BigEndian.Uint64(this[common.HashLength : common.HashLength+8])
}

// Prepares buffer for work or clears previous data
func (b *Buffer) initialise() {
	b.storageUpdates = make(map[addressHashWithIncarnation]map[common.Hash][]byte)
	b.storageReads = make(map[addressHashWithIncarnation]map[common.Hash]struct{})
	b.accountUpdates = make(map[common.Hash]*accounts.Account)
	b.accountReads = make(map[common.Hash]struct{})
	b.deleted = make(map[common.Address]struct{})
}

// Replaces account pointer with pointers to the copies
func (b *Buffer) detachAccounts() {
	for addrHash, account := range b.accountUpdates {
		if account != nil {
			var c accounts.Account
			c.Copy(account)
			b.accountUpdates[addrHash] = &c
		}
	}
}

// Merges the content of another buffer into this one
func (b *Buffer) merge(other *Buffer) {
	for address, om := range other.storageUpdates {
		m, ok := b.storageUpdates[address]
		if !ok {
			m = make(map[common.Hash][]byte)
			b.storageUpdates[address] = m
		}
		for keyHash, v := range om {
			m[keyHash] = v
		}
	}
	for address, om := range other.storageReads {
		m, ok := b.storageReads[address]
		if !ok {
			m = make(map[common.Hash]struct{})
			b.storageReads[address] = m
		}
		for keyHash := range om {
			m[keyHash] = struct{}{}
		}
	}
	for addrHash, account := range other.accountUpdates {
		b.accountUpdates[addrHash] = account
	}
	for addrHash := range other.accountReads {
		b.accountReads[addrHash] = struct{}{}
	}
	for address := range other.deleted {
		b.deleted[address] = struct{}{}
	}
}

// TrieDbState implements StateReader by wrapping a trie and a database, where trie acts as a cache for the database
type TrieDbState struct {
	t               *trie.Trie
	db              ethdb.Database
	blockNr         uint64
	buffers         []*Buffer
	aggregateBuffer *Buffer // Merge of all buffers
	currentBuffer   *Buffer
	codeCache       *lru.Cache
	codeSizeCache   *lru.Cache
	historical      bool
	noHistory       bool
	resolveReads    bool
	pg              *trie.ProofGenerator
	tp              *trie.TriePruning
}

func NewTrieDbState(root common.Hash, db ethdb.Database, blockNr uint64) (*TrieDbState, error) {
	csc, err := lru.New(100000)
	if err != nil {
		return nil, err
	}
	cc, err := lru.New(10000)
	if err != nil {
		return nil, err
	}
	t := trie.New(root)
	tp := trie.NewTriePruning(blockNr)

	tds := TrieDbState{
		t:             t,
		db:            db,
		blockNr:       blockNr,
		codeCache:     cc,
		codeSizeCache: csc,
		pg:            trie.NewProofGenerator(),
		tp:            tp,
	}
	t.SetTouchFunc(func(hex []byte, del bool) {
		tp.Touch(hex, del)
	})
	return &tds, nil
}

func (tds *TrieDbState) SetHistorical(h bool) {
	tds.historical = h
}

func (tds *TrieDbState) SetResolveReads(rr bool) {
	tds.resolveReads = rr
}

func (tds *TrieDbState) SetNoHistory(nh bool) {
	tds.noHistory = nh
}

func (tds *TrieDbState) Copy() *TrieDbState {
	tcopy := *tds.t

	tp := trie.NewTriePruning(tds.blockNr)

	cpy := TrieDbState{
<<<<<<< HEAD
		t:           &tcopy,
		db:          tds.db,
		blockNr:     tds.blockNr,
		tp:          tp,
=======
		t:       &tcopy,
		db:      tds.db,
		blockNr: tds.blockNr,
		tp:      tp,
>>>>>>> 1068d6f3
	}
	return &cpy
}

func (tds *TrieDbState) Database() ethdb.Database {
	return tds.db
}

func (tds *TrieDbState) Trie() *trie.Trie {
	return tds.t
}

func (tds *TrieDbState) StartNewBuffer() {
	if tds.currentBuffer != nil {
		if tds.aggregateBuffer == nil {
			tds.aggregateBuffer = &Buffer{}
			tds.aggregateBuffer.initialise()
		}
		tds.aggregateBuffer.merge(tds.currentBuffer)
		tds.currentBuffer.detachAccounts()
	}
	tds.currentBuffer = &Buffer{}
	tds.currentBuffer.initialise()
	tds.buffers = append(tds.buffers, tds.currentBuffer)
}

func (tds *TrieDbState) LastRoot() common.Hash {
	return tds.t.Hash()
}

// DESCRIBED: docs/programmers_guide/guide.md#organising-ethereum-state-into-a-merkle-tree
func (tds *TrieDbState) ComputeTrieRoots() ([]common.Hash, error) {
	roots, err := tds.computeTrieRoots(true)
	tds.clearUpdates()
	return roots, err
}

func (tds *TrieDbState) PrintTrie(w io.Writer) {
	tds.t.Print(w)
<<<<<<< HEAD
	fmt.Fprintln(w, "") //nolint
	tds.t.Print(w)
=======
>>>>>>> 1068d6f3
}

// WalkRangeOfAccounts calls the walker for each account whose key starts with a given prefix,
// for no more than maxItems.
// Returns whether all matching accounts were traversed (provided there was no error).
func (tds *TrieDbState) WalkRangeOfAccounts(prefix trie.Keybytes, maxItems int, walker func(common.Hash, *accounts.Account)) (bool, error) {
	startkey := make([]byte, common.HashLength)
	copy(startkey, prefix.Data)

	fixedbits := uint(len(prefix.Data)) * 8
	if prefix.Odd {
		fixedbits -= 4
	}

	i := 0

	var acc accounts.Account
	err := tds.db.WalkAsOf(AccountsBucket, AccountsHistoryBucket, startkey, fixedbits, tds.blockNr+1,
		func(key []byte, value []byte) (bool, error) {
			if len(value) > 0 {
				if err := acc.DecodeForStorage(value); err != nil {
					return false, err
				}
				if i < maxItems {
					walker(common.BytesToHash(key), &acc)
				}
				i++
			}
			return i <= maxItems, nil
		},
	)

	return i <= maxItems, err
}

// WalkStorageRange calls the walker for each storage item whose key starts with a given prefix,
// for no more than maxItems.
// Returns whether all matching storage items were traversed (provided there was no error).
// TODO: Support incarnations
func (tds *TrieDbState) WalkStorageRange(address common.Address, prefix trie.Keybytes, maxItems int, walker func(common.Hash, big.Int)) (bool, error) {
	h := newHasher()
	defer returnHasherToPool(h)
	h.sha.Reset()
	h.sha.Write(address[:])
	var addrHash common.Hash
	h.sha.Read(addrHash[:])
	startkey := make([]byte, common.HashLength+8+common.HashLength)
	copy(startkey, addrHash[:])
	copy(startkey[common.HashLength+8:], prefix.Data)

	fixedbits := (common.HashLength + 8 + uint(len(prefix.Data))) * 8
	if prefix.Odd {
		fixedbits -= 4
	}

	i := 0

	err := tds.db.WalkAsOf(StorageBucket, StorageHistoryBucket, startkey, fixedbits, tds.blockNr+1,
		func(key []byte, value []byte) (bool, error) {
			var val big.Int
			if err := rlp.DecodeBytes(value, &val); err != nil {
				return false, err
			}

			if i < maxItems {
				walker(common.BytesToHash(key), val)
			}
			i++
			return i <= maxItems, nil
		},
	)

	return i <= maxItems, err
}

// Hashes are a slice of hashes.
type Hashes []common.Hash

func (hashes Hashes) Len() int {
	return len(hashes)
}
func (hashes Hashes) Less(i, j int) bool {
	return bytes.Compare(hashes[i][:], hashes[j][:]) == -1
}
func (hashes Hashes) Swap(i, j int) {
	hashes[i], hashes[j] = hashes[j], hashes[i]
}

// Builds a map where for each address (of a smart contract) there is
// a sorted list of all key hashes that were touched within the
// period for which we are aggregating updates
func (tds *TrieDbState) buildStorageTouches() map[addressHashWithIncarnation]Hashes {
	storageTouches := make(map[addressHashWithIncarnation]Hashes)
	for addressHash, m := range tds.aggregateBuffer.storageUpdates {
		var hashes Hashes
		mRead := tds.aggregateBuffer.storageReads[addressHash]
		i := 0
		hashes = make(Hashes, len(m)+len(mRead))
		for keyHash := range m {
			hashes[i] = keyHash
			i++
		}
		for keyHash := range mRead {
			if _, ok := m[keyHash]; !ok {
				hashes[i] = keyHash
				i++
			}
		}
		if len(hashes) > 0 {
			sort.Sort(hashes)
			storageTouches[addressHash] = hashes
		}
	}
	for address, m := range tds.aggregateBuffer.storageReads {
		if _, ok := tds.aggregateBuffer.storageUpdates[address]; ok {
			continue
		}
		hashes := make(Hashes, len(m))
		i := 0
		for keyHash := range m {
			hashes[i] = keyHash
			i++
		}
		sort.Sort(hashes)
		storageTouches[address] = hashes
	}
	return storageTouches
}

// Expands the storage tries (by loading data from the database) if it is required
// for accessing storage slots containing in the storageTouches map
func (tds *TrieDbState) resolveStorageTouches(storageTouches map[addressHashWithIncarnation]Hashes) error {
	var resolver *trie.TrieResolver
	for addressHash, hashes := range storageTouches {
		var addrHash = addressHash.AddrHash()
		for _, keyHash := range hashes {
			//todo @need resolution for prefix
<<<<<<< HEAD
			if need, req := tds.t.NeedResolution(addressHash.AddrHash().Bytes(), addressHash.Incarnation(), keyHash[:]); need {
=======
			if need, req := tds.t.NeedResolution(addrHash[:], keyHash[:]); need {
>>>>>>> 1068d6f3
				if resolver == nil {
					resolver = trie.NewResolver(0, false, tds.blockNr)
					resolver.SetHistorical(tds.historical)
				}
				//fmt.Printf("Storage resolve request: %s\n", req.String())
				resolver.AddRequest(req)
				//fmt.Printf("Need resolution for %x %x, %s\n", addrHash, keyHash, req.String())
			} else {
				//fmt.Printf("Don't need resolution for %x %x\n", addrHash, keyHash)
			}
		}
	}
	if resolver != nil {
		if err := resolver.ResolveWithDb(tds.db, tds.blockNr); err != nil {
			return err
		}
	}
	return nil
}

// Populate pending block proof so that it will be sufficient for accessing all storage slots in storageTouches
func (tds *TrieDbState) populateStorageBlockProof(storageTouches map[addressHashWithIncarnation]Hashes) error {
	for addresHash, hashes := range storageTouches {
		if _, ok := tds.aggregateBuffer.deletedHashes[addresHash.AddrHash()]; ok && len(tds.aggregateBuffer.storageReads[addresHash]) == 0 {
			// We can only skip the proof of storage entirely if
			// there were no reads before writes and account got deleted
			continue
		}

		_ = hashes
		//@todo(b00ris) PopulateBlockProofData for data with prefix
		//storageTrie, err := tds.getStorageTrie(addresHash, true)
		//if err != nil {
		//	return err
		//}
		//var contract = addresHash
		//for _, keyHash := range hashes {
		//	storageTrie.PopulateBlockProofData(contract[:], keyHash[:], tds.pg)
		//}
	}
	return nil
}

// Builds a sorted list of all address hashes that were touched within the
// period for which we are aggregating updates
func (tds *TrieDbState) buildAccountTouches() Hashes {
	accountTouches := make(Hashes, len(tds.aggregateBuffer.accountUpdates)+len(tds.aggregateBuffer.accountReads))
	i := 0
	for addrHash := range tds.aggregateBuffer.accountUpdates {
		accountTouches[i] = addrHash
		i++
	}
	for addrHash := range tds.aggregateBuffer.accountReads {
		if _, ok := tds.aggregateBuffer.accountUpdates[addrHash]; !ok {
			accountTouches[i] = addrHash
			i++
		}
	}
	sort.Sort(accountTouches)
	return accountTouches
}

func (tds *TrieDbState) buildDeletedAccountTouches() error {
	for i := range tds.buffers {
		tds.buffers[i].deletedHashes = make(map[common.Hash]struct{}, len(tds.buffers[i].deleted))
		for k := range tds.buffers[i].deleted {
			h, err := tds.HashAddress(k, false)
			if err != nil {
				return err
			}
			tds.buffers[i].deletedHashes[h] = struct{}{}
		}
	}
	return nil
}

// Expands the accounts trie (by loading data from the database) if it is required
// for accessing accounts whose addresses are contained in the accountTouches
func (tds *TrieDbState) resolveAccountTouches(accountTouches Hashes) error {
	var resolver *trie.TrieResolver
	for _, addrHash := range accountTouches {
		if need, req := tds.t.NeedResolution(nil, addrHash[:]); need {
			if resolver == nil {
				resolver = trie.NewResolver(0, true, tds.blockNr)
				resolver.SetHistorical(tds.historical)
			}
			resolver.AddRequest(req)
		}
	}
	if resolver != nil {
		if err := resolver.ResolveWithDb(tds.db, tds.blockNr); err != nil {
			return err
		}
		resolver = nil
	}
	return nil
}

func (tds *TrieDbState) populateAccountBlockProof(accountTouches Hashes) {
	for _, addrHash := range accountTouches {
		tds.t.PopulateBlockProofData(nil, addrHash[:], tds.pg)
	}
}

// forward is `true` if the function is used to progress the state forward (by adding blocks)
// forward is `false` if the function is used to rewind the state (for reorgs, for example)
func (tds *TrieDbState) computeTrieRoots(forward bool) ([]common.Hash, error) {
	// Aggregating the current buffer, if any
	if tds.currentBuffer != nil {
		if tds.aggregateBuffer == nil {
			tds.aggregateBuffer = &Buffer{}
			tds.aggregateBuffer.initialise()
		}
		tds.aggregateBuffer.merge(tds.currentBuffer)
	}
	if tds.aggregateBuffer == nil {
		return nil, nil
	}

	// Prepare (resolve) storage tries so that actual modifications can proceed without database access
	storageTouches := tds.buildStorageTouches()

	// Prepare (resolve) accounts trie so that actual modifications can proceed without database access
	accountTouches := tds.buildAccountTouches()
	if err := tds.resolveAccountTouches(accountTouches); err != nil {
		return nil, err
	}
	if tds.resolveReads {
		tds.populateAccountBlockProof(accountTouches)
	}

	err := tds.buildDeletedAccountTouches()
	if err != nil {
		return nil, err
	}

	if err := tds.resolveStorageTouches(storageTouches); err != nil {
		return nil, err
	}
	if tds.resolveReads {
		if err := tds.populateStorageBlockProof(storageTouches); err != nil {
			return nil, err
		}
	}
	accountUpdates := tds.aggregateBuffer.accountUpdates
	// Perform actual updates on the tries, and compute one trie root per buffer
	// These roots can be used to populate receipt.PostState on pre-Byzantium
	roots := make([]common.Hash, len(tds.buffers))
	for i, b := range tds.buffers {
		for addrHash, account := range b.accountUpdates {
			if account != nil {
				//data := make([]byte, account.EncodingLengthForHashing())
				//account.EncodeForHashing(data)
				//fmt.Printf("Updating account for %x: %x\n", addrHash, data)
				tds.t.UpdateAccount(addrHash[:], account, tds.blockNr)
			} else {
				//fmt.Printf("Deleting account for %x\n", addrHash)
				tds.t.Delete(addrHash[:], tds.blockNr)
			}
		}
		for addressHash, m := range b.storageUpdates {
			addrHash := addressHash.AddrHash()
			if _, ok := b.deletedHashes[addressHash.AddrHash()]; ok {
				// Deleted contracts will be dealth with later, in the next loop
				continue
			}

			for keyHash, v := range m {
				cKey := GenerateCompositeTrieKey(addressHash.AddrHash(), keyHash)
				if len(v) > 0 {
<<<<<<< HEAD
					//fmt.Printf("Update storage trie addrHash %x, keyHash %x\n", addrHash, keyHash)
=======
					//fmt.Printf("Update storage trie addrHash %x, keyHash %x: %x\n", addrHash, keyHash, v)
>>>>>>> 1068d6f3
					tds.t.Update(cKey, v, tds.blockNr)
				} else {
					//fmt.Printf("Delete storage trie addrHash %x, keyHash %x\n", addrHash, keyHash)
					tds.t.Delete(cKey, tds.blockNr)
				}
			}
			if forward {
				if account, ok := b.accountUpdates[addrHash]; ok && account != nil {
<<<<<<< HEAD
					ok, root := tds.t.DeepHash(addrHash[:])
					if ok {
						//fmt.Printf("....\n")
						//tds.PrintStorageTrie(os.Stdout)
						//fmt.Printf("....\n")
						//fmt.Printf("(b)Set root %x for addrHash %x\n", root, addrHash)
						account.Root = root
					} else {
						//fmt.Printf("(b)Set empty root for addrHash %x\n", addrHash)
						account.Root = trie.EmptyRoot
					}
				}
				if account, ok := accountUpdates[addrHash]; ok && account != nil {
					ok, root := tds.t.DeepHash(addrHash[:])
					if ok {
						//fmt.Printf("....\n")
						//tds.PrintStorageTrie(os.Stdout)
						//fmt.Printf("....\n")
						//fmt.Printf("Set root %x for addrHash %x\n", root, addrHash)
						account.Root = root
					} else {
						//fmt.Printf("Set empty root for addrHash %x\n", addrHash)
						account.Root = trie.EmptyRoot
=======
					if ok, r := tds.t.DeepHash(addrHash[:]); ok {
						account.Root = r
					}
				}
				if account, ok := accountUpdates[addrHash]; ok && account != nil {
					if ok, r := tds.t.DeepHash(addrHash[:]); ok {
						account.Root = r
>>>>>>> 1068d6f3
					}
				}
			} else {
				// Simply comparing the correctness of the storageRoot computations
				if account, ok := b.accountUpdates[addrHash]; ok && account != nil {
<<<<<<< HEAD
					ok, h := tds.t.DeepHash(addrHash[:])
					if !ok {
						h = trie.EmptyRoot
					}

					if account.Root != h {
						return nil, fmt.Errorf("mismatched storage root for %x: expected %x, got %x", addressHash, account.Root, h)
					}
				}
				if account, ok := accountUpdates[addrHash]; ok && account != nil {
					ok, h := tds.t.DeepHash(addrHash[:])
					if !ok {
						h = trie.EmptyRoot
					}

					if account.Root != h {
						return nil, fmt.Errorf("mismatched storage root for %x: expected %x, got %x", addressHash, account.Root, h)
=======
					if ok, r := tds.t.DeepHash(addrHash[:]); ok {
						if account.Root != r {
							return nil, fmt.Errorf("mismatched storage root for %x: expected %x, got %x", addrHash, account.Root, r)
						}
					}
				}
				if account, ok := accountUpdates[addrHash]; ok && account != nil {
					if ok, r := tds.t.DeepHash(addrHash[:]); ok {
						if account.Root != r {
							return nil, fmt.Errorf("mismatched storage root for %x: expected %x, got %x", addrHash, account.Root, r)
						}
>>>>>>> 1068d6f3
					}
				}
			}
		}
		// For the contracts that got deleted
		for address := range b.deleted {
			addrHash, err := tds.HashAddress(address, false /*save*/)
			if err != nil {
				return nil, err
			}
			if account, ok := b.accountUpdates[addrHash]; ok && account != nil {
				account.Root = trie.EmptyRoot
			}
			if account, ok := accountUpdates[addrHash]; ok && account != nil {
				account.Root = trie.EmptyRoot
			}
<<<<<<< HEAD
			tds.t.Delete(addrHash[:], tds.blockNr)
			//tds.storageTrie.DeleteSubtrie(addrHash[:], tds.blockNr)
		}
		for addrHash, account := range b.accountUpdates {
			if account != nil {
				//data := make([]byte, account.EncodingLengthForHashing())
				//account.EncodeForHashing(data)
				//fmt.Printf("Updating account for %x: %x\n", addrHash, data)
				tds.t.UpdateAccount(addrHash[:], account, tds.blockNr)
			} else {
				//fmt.Printf("Deleting account for %x\n", addrHash)
				tds.t.Delete(addrHash[:], tds.blockNr)
			}
=======
>>>>>>> 1068d6f3
		}
		roots[i] = tds.t.Hash()
	}

	return roots, nil
}

func (tds *TrieDbState) clearUpdates() {
	tds.buffers = nil
	tds.currentBuffer = nil
	tds.aggregateBuffer = nil
}

func (tds *TrieDbState) Rebuild() error {
	if err := tds.Trie().Rebuild(tds.db, tds.blockNr); err != nil {
		return err
	}
	var m runtime.MemStats
	runtime.ReadMemStats(&m)
	log.Info("Memory after rebuild", "nodes", tds.tp.NodeCount(), "alloc", int(m.Alloc/1024), "sys", int(m.Sys/1024), "numGC", int(m.NumGC))
	return nil
}

func (tds *TrieDbState) SetBlockNr(blockNr uint64) {
	tds.blockNr = blockNr
	tds.tp.SetBlockNr(blockNr)
}

func (tds *TrieDbState) UnwindTo(blockNr uint64) error {
	tds.StartNewBuffer()
	b := tds.currentBuffer
	if err := tds.db.RewindData(tds.blockNr, blockNr, func(bucket, key, value []byte) error {
		//fmt.Printf("bucket: %x, key: %x, value: %x\n", bucket, key, value)
		if bytes.Equal(bucket, AccountsHistoryBucket) {
			var addrHash common.Hash
			copy(addrHash[:], key)
			if len(value) > 0 {
				var acc accounts.Account
				if err := acc.DecodeForStorage(value); err != nil {
					return err
				}
				b.accountUpdates[addrHash] = &acc
			} else {
				b.accountUpdates[addrHash] = nil
			}
		} else if bytes.Equal(bucket, StorageHistoryBucket) {
			var address common.Hash
			copy(address[:], key[:common.HashLength])
			var keyHash common.Hash
			copy(keyHash[:], key[common.HashLength+8:])
			var addrHashWithVersion addressHashWithIncarnation
			copy(addrHashWithVersion[:], key[:common.HashLength+8])
			m, ok := b.storageUpdates[addrHashWithVersion]
			if !ok {
				m = make(map[common.Hash][]byte)
				b.storageUpdates[addrHashWithVersion] = m
			}
			if len(value) > 0 {
				// Write into 1 extra RLP level
				var vv []byte
				if len(value) > 1 || value[0] >= 128 {
					vv = make([]byte, len(value)+1)
					vv[0] = byte(128 + len(value))
					copy(vv[1:], value)
				} else {
					vv = make([]byte, 1)
					vv[0] = value[0]
				}
				m[keyHash] = vv
			} else {
				m[keyHash] = nil
			}
		}
		return nil
	}); err != nil {
		return err
	}
	if _, err := tds.computeTrieRoots(false); err != nil {
		return err
	}
	for addrHash, account := range tds.aggregateBuffer.accountUpdates {
		if account == nil {
			if err := tds.db.Delete(AccountsBucket, addrHash[:]); err != nil {
				return err
			}
		} else {
			//todo is aggregateBuffer collect data from one block?
			valueLen := account.EncodingLengthForStorage()
			value := make([]byte, valueLen)
			account.EncodeForStorage(value)
			if err := tds.db.Put(AccountsBucket, addrHash[:], value); err != nil {
				return err
			}
		}
	}
	for addressHash, m := range tds.aggregateBuffer.storageUpdates {
		for keyHash, value := range m {
			if len(value) == 0 {
				if err := tds.db.Delete(StorageBucket, append(addressHash[:], keyHash[:]...)); err != nil {
					return err
				}
			} else {
				cKey := GenerateCompositeStorageKey(addressHash.AddrHash(), addressHash.Incarnation(), keyHash)
				if err := tds.db.Put(StorageBucket, cKey, value); err != nil {
					return err
				}
			}
		}
	}
	for i := tds.blockNr; i > blockNr; i-- {
		if err := tds.db.DeleteTimestamp(i); err != nil {
			return err
		}
	}
	tds.clearUpdates()
	tds.blockNr = blockNr
	return nil
}

func (tds *TrieDbState) readAccountDataByHash(addrHash common.Hash) (*accounts.Account, error) {
	acc, ok := tds.t.GetAccount(addrHash[:])
	if ok {
		return acc, nil
	}

	// Not present in the trie, try the database
	var err error
	var enc []byte
	if tds.historical {
		enc, err = tds.db.GetAsOf(AccountsBucket, AccountsHistoryBucket, addrHash[:], tds.blockNr+1)
		if err != nil {
			enc = nil
		}
	} else {
		enc, err = tds.db.Get(AccountsBucket, addrHash[:])
		if err != nil {
			enc = nil
		}
	}
	if len(enc) == 0 {
		return nil, nil
	}
	var a accounts.Account
	if err := a.DecodeForStorage(enc); err != nil {
		return nil, err
	}
	return &a, nil
}

func (tds *TrieDbState) ReadAccountData(address common.Address) (*accounts.Account, error) {
	h := newHasher()
	defer returnHasherToPool(h)
	h.sha.Reset()
	h.sha.Write(address[:])
	var addrHash common.Hash
	h.sha.Read(addrHash[:])
	if tds.resolveReads {
		if _, ok := tds.currentBuffer.accountUpdates[addrHash]; !ok {
			tds.currentBuffer.accountReads[addrHash] = struct{}{}
		}
	}
	return tds.readAccountDataByHash(addrHash)
}

func (tds *TrieDbState) savePreimage(save bool, hash, preimage []byte) error {
	if !save {
		return nil
	}
	return tds.db.Put(trie.SecureKeyPrefix, hash, preimage)
}

func (tds *TrieDbState) HashAddress(address common.Address, save bool) (common.Hash, error) {
	h := newHasher()
	defer returnHasherToPool(h)
	h.sha.Reset()
	h.sha.Write(address[:])
	var buf common.Hash
	h.sha.Read(buf[:])
	return buf, tds.savePreimage(save, buf[:], address[:])
}

func (tds *TrieDbState) HashKey(key *common.Hash, save bool) (common.Hash, error) {
	h := newHasher()
	defer returnHasherToPool(h)
	h.sha.Reset()
	h.sha.Write(key[:])
	var buf common.Hash
	h.sha.Read(buf[:])
	return buf, tds.savePreimage(save, buf[:], key[:])
}

func (tds *TrieDbState) GetKey(shaKey []byte) []byte {
	key, _ := tds.db.Get(trie.SecureKeyPrefix, shaKey)
	return key
}

func (tds *TrieDbState) ReadAccountStorage(address common.Address, incarnation uint64, key *common.Hash) ([]byte, error) {
	seckey, err := tds.HashKey(key, false /*save*/)
	if err != nil {
		return nil, err
	}

	addrHash, err := tds.HashAddress(address, false /*save*/)
	if err != nil {
		return nil, err
	}

	if tds.resolveReads {
		var addReadRecord = false
		if mWrite, ok := tds.currentBuffer.storageUpdates[newAddressHashWithIncarnation(addrHash, incarnation)]; ok {
			if _, ok1 := mWrite[seckey]; !ok1 {
				addReadRecord = true
			}
		} else {
			addReadRecord = true
		}
		if addReadRecord {
			m, ok := tds.currentBuffer.storageReads[newAddressHashWithIncarnation(addrHash, incarnation)]
			if !ok {
				m = make(map[common.Hash]struct{})
				tds.currentBuffer.storageReads[newAddressHashWithIncarnation(addrHash, incarnation)] = m
			}
			m[seckey] = struct{}{}
		}
	}

	enc, ok := tds.t.Get(GenerateCompositeTrieKey(addrHash, seckey))
	if ok {
		// Unwrap one RLP level
		if len(enc) > 1 {
			enc = enc[1:]
		}
		//fmt.Printf("ReadAccountStorage (trie) %x %x: %x\n", addrHash, seckey, enc)
	} else {
		// Not present in the trie, try database
		if tds.historical {
			enc, err = tds.db.GetAsOf(StorageBucket, StorageHistoryBucket, GenerateCompositeStorageKey(addrHash, incarnation, seckey), tds.blockNr)
			if err != nil {
				enc = nil
			}
		} else {
			enc, err = tds.db.Get(StorageBucket, GenerateCompositeStorageKey(addrHash, incarnation, seckey))
			if err != nil {
				enc = nil
			}
		}
		//fmt.Printf("ReadAccountStorage (db) %x %x: %x\n", addrHash, seckey, enc)
	}
	return enc, nil
}

func (tds *TrieDbState) ReadAccountCode(codeHash common.Hash) (code []byte, err error) {
	if bytes.Equal(codeHash[:], emptyCodeHash) {
		return nil, nil
	}
	if cached, ok := tds.codeCache.Get(codeHash); ok {
		code, err = cached.([]byte), nil
	} else {
		code, err = tds.db.Get(CodeBucket, codeHash[:])
		if err == nil {
			tds.codeSizeCache.Add(codeHash, len(code))
			tds.codeCache.Add(codeHash, code)
		}
	}
	if tds.resolveReads {
		tds.pg.ReadCode(codeHash, code)
	}
	return code, err
}

func (tds *TrieDbState) ReadAccountCodeSize(codeHash common.Hash) (codeSize int, err error) {
	var code []byte
	if cached, ok := tds.codeSizeCache.Get(codeHash); ok {
		codeSize, err = cached.(int), nil
		if tds.resolveReads {
			if cachedCode, ok := tds.codeCache.Get(codeHash); ok {
				code, err = cachedCode.([]byte), nil
			} else {
				code, err = tds.ReadAccountCode(codeHash)
				if err != nil {
					return 0, err
				}
			}
		}
	} else {
		code, err = tds.ReadAccountCode(codeHash)
		if err != nil {
			return 0, err
		}
		codeSize = len(code)
	}
	if tds.resolveReads {
		tds.pg.ReadCode(codeHash, code)
	}
	return codeSize, nil
}

var prevMemStats runtime.MemStats

func (tds *TrieDbState) PruneTries(print bool) {
	if print {
		prunableNodes := tds.t.CountPrunableNodes()
		fmt.Printf("[Before] Actual prunable nodes: %d, accounted: %d\n", prunableNodes, tds.tp.NodeCount())
	}
	pruned := tds.tp.PruneTo(tds.t, int(MaxTrieCacheGen))
	if !pruned {
		//return
	}
	if print {
		prunableNodes := tds.t.CountPrunableNodes()
		fmt.Printf("[After] Actual prunable nodes: %d, accounted: %d\n", prunableNodes, tds.tp.NodeCount())
	}
	var m runtime.MemStats
	runtime.ReadMemStats(&m)
	log.Info("Memory", "nodes", tds.tp.NodeCount(), "alloc", int(m.Alloc/1024), "sys", int(m.Sys/1024), "numGC", int(m.NumGC))
	if print {
		fmt.Printf("Pruning done. Nodes: %d, alloc: %d, sys: %d, numGC: %d\n", tds.tp.NodeCount(), int(m.Alloc/1024), int(m.Sys/1024), int(m.NumGC))
	}
}

type TrieStateWriter struct {
	tds *TrieDbState
}

type DbStateWriter struct {
	tds *TrieDbState
}

func (tds *TrieDbState) TrieStateWriter() *TrieStateWriter {
	return &TrieStateWriter{tds: tds}
}

func (tds *TrieDbState) DbStateWriter() *DbStateWriter {
	return &DbStateWriter{tds: tds}
}

func accountsEqual(a1, a2 *accounts.Account) bool {
	if a1.Nonce != a2.Nonce {
		return false
	}
	if !a1.Initialised {
		if a2.Initialised {
			return false
		}
	} else if !a2.Initialised {
		return false
	} else if a1.Balance.Cmp(&a2.Balance) != 0 {
		return false
	}
	if a1.Root != a2.Root {
		return false
	}
	if a1.CodeHash == (common.Hash{}) {
		if a2.CodeHash != (common.Hash{}) {
			return false
		}
	} else if a2.CodeHash == (common.Hash{}) {
		return false
	} else if a1.CodeHash != a2.CodeHash {
		return false
	}
	return true
}

func (tsw *TrieStateWriter) UpdateAccountData(ctx context.Context, address common.Address, original, account *accounts.Account) error {
	addrHash, err := tsw.tds.HashAddress(address, false /*save*/)
	if err != nil {
		return err
	}

	tsw.tds.currentBuffer.accountUpdates[addrHash] = account

	addrHashWithInc := newAddressHashWithIncarnation(addrHash, account.GetIncarnation())
	if _, ok := tsw.tds.currentBuffer.storageUpdates[addrHashWithInc]; !ok && account.GetIncarnation() > 0 {
		tsw.tds.currentBuffer.storageUpdates[addrHashWithInc] = map[common.Hash][]byte{}
	}

	return nil
}

func (dsw *DbStateWriter) UpdateAccountData(ctx context.Context, address common.Address, original, account *accounts.Account) error {
	dataLen := account.EncodingLengthForStorage()
	data := make([]byte, dataLen)
	account.EncodeForStorage(data)

	addrHash, err := dsw.tds.HashAddress(address, true /*save*/)
	if err != nil {
		return err
	}
	//fmt.Printf("UpdateAccountData (db) %x: %x\n", addrHash, data)
	if err = dsw.tds.db.Put(AccountsBucket, addrHash[:], data); err != nil {
		return err
	}
	if dsw.tds.noHistory {
		return nil
	}
	// Don't write historical record if the account did not change
	if accountsEqual(original, account) {
		return nil
	}
	var originalData []byte
	if !original.Initialised {
		originalData = []byte{}
	} else {
		originalDataLen := original.EncodingLengthForStorage()
		originalData = make([]byte, originalDataLen)
		original.EncodeForStorage(originalData)
	}
	return dsw.tds.db.PutS(AccountsHistoryBucket, addrHash[:], originalData, dsw.tds.blockNr)
}

func (tsw *TrieStateWriter) DeleteAccount(_ context.Context, address common.Address, original *accounts.Account) error {
	addrHash, err := tsw.tds.HashAddress(address, false /*save*/)
	if err != err {
		return err
	}
	tsw.tds.currentBuffer.accountUpdates[addrHash] = nil
	tsw.tds.currentBuffer.deleted[address] = struct{}{}
	return nil
}

func (dsw *DbStateWriter) DeleteAccount(ctx context.Context, address common.Address, original *accounts.Account) error {
	addrHash, err := dsw.tds.HashAddress(address, true /*save*/)
	if err != nil {
		return err
	}
	if err := dsw.tds.db.Delete(AccountsBucket, addrHash[:]); err != nil {
		return err
	}
	if dsw.tds.noHistory {
		return nil
	}
	var originalData []byte
	if !original.Initialised {
		// Account has been created and deleted in the same block
		originalData = []byte{}
	} else {
		originalDataLen := original.EncodingLengthForStorage()
		originalData = make([]byte, originalDataLen)
		original.EncodeForStorage(originalData)
	}
	return dsw.tds.db.PutS(AccountsHistoryBucket, addrHash[:], originalData, dsw.tds.blockNr)
}

func (tsw *TrieStateWriter) UpdateAccountCode(codeHash common.Hash, code []byte) error {
	if tsw.tds.resolveReads {
		tsw.tds.pg.CreateCode(codeHash, code)
	}
	return nil
}

func (dsw *DbStateWriter) UpdateAccountCode(codeHash common.Hash, code []byte) error {
	if dsw.tds.resolveReads {
		dsw.tds.pg.CreateCode(codeHash, code)
	}
	return dsw.tds.db.Put(CodeBucket, codeHash[:], code)
}

func (tsw *TrieStateWriter) WriteAccountStorage(address common.Address, incarnation uint64, key, original, value *common.Hash) error {
	addrHash, err := tsw.tds.HashAddress(address, false /*save*/)
	if err != nil {
		return err
	}

	v := bytes.TrimLeft(value[:], "\x00")
	m, ok := tsw.tds.currentBuffer.storageUpdates[newAddressHashWithIncarnation(addrHash, incarnation)]
	if !ok {
		m = make(map[common.Hash][]byte)
		tsw.tds.currentBuffer.storageUpdates[newAddressHashWithIncarnation(addrHash, incarnation)] = m
	}
	seckey, err := tsw.tds.HashKey(key, false /*save*/)
	if err != nil {
		return err
	}
	if len(v) > 0 {
		// Write into 1 extra RLP level
		m[seckey] = AddExtraRLPLevel(v)
	} else {
		m[seckey] = nil
	}
	//fmt.Printf("WriteAccountStorage %x %x: %x, buffer %d\n", addrHash, seckey, value, len(tsw.tds.buffers))
	return nil
}

func (dsw *DbStateWriter) WriteAccountStorage(address common.Address, incarnation uint64, key, original, value *common.Hash) error {
	if *original == *value {
		return nil
	}
	seckey, err := dsw.tds.HashKey(key, true /*save*/)
	if err != nil {
		return err
	}
	v := bytes.TrimLeft(value[:], "\x00")
	vv := make([]byte, len(v))
	copy(vv, v)

	addrHash, err := dsw.tds.HashAddress(address, false /*save*/)
	if err != nil {
		return err
	}

	compositeKey := GenerateCompositeStorageKey(addrHash, incarnation, seckey)
	if len(v) == 0 {
		err = dsw.tds.db.Delete(StorageBucket, compositeKey)
	} else {
		err = dsw.tds.db.Put(StorageBucket, compositeKey, vv)
	}
	//fmt.Printf("WriteAccountStorage (db) %x %x: %x, buffer %d\n", addrHash, seckey, value, len(dsw.tds.buffers))
	if err != nil {
		return err
	}
	if dsw.tds.noHistory {
		return nil
	}
	o := bytes.TrimLeft(original[:], "\x00")
	oo := make([]byte, len(o))
	copy(oo, o)
	return dsw.tds.db.PutS(StorageHistoryBucket, compositeKey, oo, dsw.tds.blockNr)
}

func (tsw *TrieStateWriter) RemoveStorage(address common.Address, incarnation uint64) error {
	addrHash, err := tsw.tds.HashAddress(address, false /*save*/)
	if err != nil {
		return err
	}

	tsw.tds.t.DeleteSubtree(GenerateStoragePrefix(addrHash,incarnation), tsw.tds.blockNr)
	return nil
}

func (dsw *DbStateWriter) RemoveStorage(address common.Address, incarnation uint64) error {
	fmt.Println("core/state/database.go:1259 remove storage", address.String(), incarnation)
	addrHash, err := dsw.tds.HashAddress(address, false /*save*/)
	if err != nil {
		return err
	}

	dsw.tds.t.DeleteSubtree(addrHash[:], dsw.tds.blockNr)
	return nil
}

func (tds *TrieDbState) ExtractProofs(trace bool) trie.BlockProof {
	return tds.pg.ExtractProofs(trace)
}

func GenerateCompositeTrieKey(addressHash common.Hash, seckey common.Hash) []byte {
	compositeKey := make([]byte, 0, common.HashLength+common.HashLength)
	compositeKey = append(compositeKey, addressHash[:]...)
	compositeKey = append(compositeKey, seckey[:]...)
	return compositeKey
}
func GenerateCompositeStorageKey(addressHash common.Hash, incarnation uint64, seckey common.Hash) []byte {
	compositeKey := make([]byte, 0, common.HashLength+8+common.HashLength)
	compositeKey = append(compositeKey, GenerateStoragePrefix(addressHash, incarnation)...)
	compositeKey = append(compositeKey, seckey[:]...)
	return compositeKey
}
func GenerateStoragePrefix(addressHash common.Hash, incarnation uint64) []byte {
	prefix := make([]byte, 0, common.HashLength+8)
	prefix = append(prefix, addressHash[:]...)

	//todo pool
	buf := make([]byte, 8)
	binary.BigEndian.PutUint64(buf, incarnation)
	prefix = append(prefix, buf...)
	return prefix
}
<|MERGE_RESOLUTION|>--- conflicted
+++ resolved
@@ -272,17 +272,10 @@
 	tp := trie.NewTriePruning(tds.blockNr)
 
 	cpy := TrieDbState{
-<<<<<<< HEAD
 		t:           &tcopy,
 		db:          tds.db,
 		blockNr:     tds.blockNr,
 		tp:          tp,
-=======
-		t:       &tcopy,
-		db:      tds.db,
-		blockNr: tds.blockNr,
-		tp:      tp,
->>>>>>> 1068d6f3
 	}
 	return &cpy
 }
@@ -322,11 +315,7 @@
 
 func (tds *TrieDbState) PrintTrie(w io.Writer) {
 	tds.t.Print(w)
-<<<<<<< HEAD
 	fmt.Fprintln(w, "") //nolint
-	tds.t.Print(w)
-=======
->>>>>>> 1068d6f3
 }
 
 // WalkRangeOfAccounts calls the walker for each account whose key starts with a given prefix,
@@ -464,11 +453,7 @@
 		var addrHash = addressHash.AddrHash()
 		for _, keyHash := range hashes {
 			//todo @need resolution for prefix
-<<<<<<< HEAD
-			if need, req := tds.t.NeedResolution(addressHash.AddrHash().Bytes(), addressHash.Incarnation(), keyHash[:]); need {
-=======
 			if need, req := tds.t.NeedResolution(addrHash[:], keyHash[:]); need {
->>>>>>> 1068d6f3
 				if resolver == nil {
 					resolver = trie.NewResolver(0, false, tds.blockNr)
 					resolver.SetHistorical(tds.historical)
@@ -639,11 +624,7 @@
 			for keyHash, v := range m {
 				cKey := GenerateCompositeTrieKey(addressHash.AddrHash(), keyHash)
 				if len(v) > 0 {
-<<<<<<< HEAD
-					//fmt.Printf("Update storage trie addrHash %x, keyHash %x\n", addrHash, keyHash)
-=======
 					//fmt.Printf("Update storage trie addrHash %x, keyHash %x: %x\n", addrHash, keyHash, v)
->>>>>>> 1068d6f3
 					tds.t.Update(cKey, v, tds.blockNr)
 				} else {
 					//fmt.Printf("Delete storage trie addrHash %x, keyHash %x\n", addrHash, keyHash)
@@ -652,13 +633,8 @@
 			}
 			if forward {
 				if account, ok := b.accountUpdates[addrHash]; ok && account != nil {
-<<<<<<< HEAD
 					ok, root := tds.t.DeepHash(addrHash[:])
 					if ok {
-						//fmt.Printf("....\n")
-						//tds.PrintStorageTrie(os.Stdout)
-						//fmt.Printf("....\n")
-						//fmt.Printf("(b)Set root %x for addrHash %x\n", root, addrHash)
 						account.Root = root
 					} else {
 						//fmt.Printf("(b)Set empty root for addrHash %x\n", addrHash)
@@ -668,29 +644,15 @@
 				if account, ok := accountUpdates[addrHash]; ok && account != nil {
 					ok, root := tds.t.DeepHash(addrHash[:])
 					if ok {
-						//fmt.Printf("....\n")
-						//tds.PrintStorageTrie(os.Stdout)
-						//fmt.Printf("....\n")
-						//fmt.Printf("Set root %x for addrHash %x\n", root, addrHash)
 						account.Root = root
 					} else {
 						//fmt.Printf("Set empty root for addrHash %x\n", addrHash)
 						account.Root = trie.EmptyRoot
-=======
-					if ok, r := tds.t.DeepHash(addrHash[:]); ok {
-						account.Root = r
-					}
-				}
-				if account, ok := accountUpdates[addrHash]; ok && account != nil {
-					if ok, r := tds.t.DeepHash(addrHash[:]); ok {
-						account.Root = r
->>>>>>> 1068d6f3
 					}
 				}
 			} else {
 				// Simply comparing the correctness of the storageRoot computations
 				if account, ok := b.accountUpdates[addrHash]; ok && account != nil {
-<<<<<<< HEAD
 					ok, h := tds.t.DeepHash(addrHash[:])
 					if !ok {
 						h = trie.EmptyRoot
@@ -708,19 +670,6 @@
 
 					if account.Root != h {
 						return nil, fmt.Errorf("mismatched storage root for %x: expected %x, got %x", addressHash, account.Root, h)
-=======
-					if ok, r := tds.t.DeepHash(addrHash[:]); ok {
-						if account.Root != r {
-							return nil, fmt.Errorf("mismatched storage root for %x: expected %x, got %x", addrHash, account.Root, r)
-						}
-					}
-				}
-				if account, ok := accountUpdates[addrHash]; ok && account != nil {
-					if ok, r := tds.t.DeepHash(addrHash[:]); ok {
-						if account.Root != r {
-							return nil, fmt.Errorf("mismatched storage root for %x: expected %x, got %x", addrHash, account.Root, r)
-						}
->>>>>>> 1068d6f3
 					}
 				}
 			}
@@ -737,22 +686,8 @@
 			if account, ok := accountUpdates[addrHash]; ok && account != nil {
 				account.Root = trie.EmptyRoot
 			}
-<<<<<<< HEAD
 			tds.t.Delete(addrHash[:], tds.blockNr)
 			//tds.storageTrie.DeleteSubtrie(addrHash[:], tds.blockNr)
-		}
-		for addrHash, account := range b.accountUpdates {
-			if account != nil {
-				//data := make([]byte, account.EncodingLengthForHashing())
-				//account.EncodeForHashing(data)
-				//fmt.Printf("Updating account for %x: %x\n", addrHash, data)
-				tds.t.UpdateAccount(addrHash[:], account, tds.blockNr)
-			} else {
-				//fmt.Printf("Deleting account for %x\n", addrHash)
-				tds.t.Delete(addrHash[:], tds.blockNr)
-			}
-=======
->>>>>>> 1068d6f3
 		}
 		roots[i] = tds.t.Hash()
 	}
