package accounts

import (
	"github.com/ledgerwatch/turbo-geth/crypto"
	"math/big"

	"bytes"
	"fmt"
	"github.com/ledgerwatch/turbo-geth/common"
	"github.com/ledgerwatch/turbo-geth/rlp"
)

type ExtAccount struct {
	Nonce   uint64
	Balance *big.Int
}

// Account is the Ethereum consensus representation of accounts.
// These objects are stored in the main account trie.
type Account struct {
	Nonce       uint64
	Balance     *big.Int
	Root        common.Hash // merkle root of the storage trie
	CodeHash    []byte
	StorageSize *uint64
}

type accountWithoutStorage struct {
	Nonce       uint64
	Balance     *big.Int
	Root        common.Hash // merkle root of the storage trie
	CodeHash    []byte
}

var emptyCodeHash = crypto.Keccak256(nil)
var emptyCodeHashH = common.BytesToHash(emptyCodeHash)
var emptyRoot = common.HexToHash("56e81f171bcc55a6ff8345e692c0f86e5b48e01b996cadc001622fb5e363b421")

func (a *Account) Encode(enableStorageSize bool) ([]byte, error) {
	var data []byte
	var err error
	if (a.CodeHash == nil || bytes.Equal(a.CodeHash, emptyCodeHash)) && (a.Root == emptyRoot || a.Root == common.Hash{}) {
		if (a.Balance == nil || a.Balance.Sign() == 0) && a.Nonce == 0 {
			data = []byte{byte(192)}
		} else {
			extAccount := new(ExtAccount).
				fill(a).
				setDefaultBalance()

			data, err = rlp.EncodeToBytes(extAccount)
			if err != nil {
				return nil, err
			}
		}
	} else {
		acc := newAccountCopy(a)

		if enableStorageSize || acc.StorageSize == nil {
			accBeforeEIP2027 := &accountWithoutStorage{
				Nonce:    acc.Nonce,
				Balance:  acc.Balance,
				Root:     acc.Root,
				CodeHash: acc.CodeHash,
			}

			data, err = rlp.EncodeToBytes(accBeforeEIP2027)
			if err != nil {
				return nil, err
			}
		} else {
			data, err = rlp.EncodeToBytes(a)
			if err != nil {
				return nil, err
			}
		}
	}
	return data, err
}

func (a *Account) Decode(enc []byte) error {
	if enc == nil || len(enc) == 0 {
		//fmt.Println("--- 1")
		return nil
	}

	// Kind of hacky
	fmt.Println("--- 5", len(enc))
	if len(enc) == 1 {
		a.Balance = new(big.Int)
		a.CodeHash = emptyCodeHash
		a.Root = emptyRoot
	} else if len(enc) < 60 {
		//fixme возможно размер после добавления поля изменился. откуда взялась константа 60?
		var extData ExtAccount
		if err := rlp.DecodeBytes(enc, &extData); err != nil {
			fmt.Println("--- 6", err)
			return err
		}
		a.fillFromExtAccount(extData)

	} else {
		var dataWithoutStorage Account
		if err := rlp.DecodeBytes(enc, &dataWithoutStorage); err != nil {
			if err.Error() != "rlp: input list has too many elements for state.Account" {
				fmt.Println("--- 7", err)
				return err
			}

			var dataWithStorage Account
			if err := rlp.DecodeBytes(enc, &dataWithStorage); err != nil {
				fmt.Println("--- 8", err)
				return err
			}

			*a = dataWithStorage
		} else {
			a.Nonce = dataWithoutStorage.Nonce
			a.Balance = dataWithoutStorage.Balance
			a.CodeHash = dataWithoutStorage.CodeHash
			a.Root = dataWithoutStorage.Root
		}
	}

	fmt.Println("--- 9", a)
	return nil

}

<<<<<<< HEAD
func newAccountCopy(srcAccount *Account) *Account {
	return new(Account).
		fill(srcAccount).
		setDefaultBalance().
		setDefaultCodeHash().
		setDefaultRoot()
}

func (a *Account) fill(srcAccount *Account) *Account {
	a.Root = srcAccount.Root

	a.CodeHash = make([]byte, len(srcAccount.CodeHash))
	copy(a.CodeHash, srcAccount.CodeHash)

	a.Balance.Set(srcAccount.Balance)

	a.Nonce = srcAccount.Nonce

	*a.StorageSize = *srcAccount.StorageSize

	return a
}

func (a *Account) fillFromExtAccount(srcExtAccount ExtAccount) *Account {
	a.Nonce = srcExtAccount.Nonce

	a.Balance.Set(srcExtAccount.Balance)

	a.CodeHash = emptyCodeHash

	a.Root = emptyRoot

	return a
}

func (a *Account) setDefaultBalance() *Account {
	if a.Balance == nil {
		a.Balance = new(big.Int)
	}

	return a
}

func (a *Account) setDefaultCodeHash() *Account {
	if a.CodeHash == nil {
		a.CodeHash = emptyCodeHash
	}

	return a
}

func (a *Account) setDefaultRoot() *Account {
	if a.Root == (common.Hash{}) {
		a.Root = emptyRoot
	}

	return a
}


func (extAcc *ExtAccount) fill(srcAccount *Account) *ExtAccount {
	extAcc.Balance.Set(srcAccount.Balance)
	extAcc.Nonce = srcAccount.Nonce
	return extAcc
}

func (extAcc *ExtAccount) setDefaultBalance() *ExtAccount {
	if extAcc.Balance == nil {
		extAcc.Balance = new(big.Int)
	}

	return extAcc
}
=======
func (a *Account) IsEmptyHash() bool {
	return bytes.Equal(a.CodeHash[:], emptyCodeHash)
}

func Decode(enc []byte) (*Account, error) {
	acc := new(Account)
	err := acc.Decode(enc)
	return acc, err
}

//
//func encodingToAccount(enc []byte) (*accounts.Account, error) {
//	if enc == nil || len(enc) == 0 {
//		//fmt.Println("--- 1")
//		return nil, nil
//	}
//	var data accounts.Account
//	// Kind of hacky
//	fmt.Println("--- 5", len(enc))
//	if len(enc) == 1 {
//		data.Balance = new(big.Int)
//		data.CodeHash = emptyCodeHash
//		data.Root = emptyRoot
//	} else if len(enc) < 60 {
//		//fixme возможно размер после добавления поля изменился. откуда взялась константа 60?
//		var extData accounts.ExtAccount
//		if err := rlp.DecodeBytes(enc, &extData); err != nil {
//			fmt.Println("--- 6", err)
//			return nil, err
//		}
//		data.Nonce = extData.Nonce
//		data.Balance = extData.Balance
//		data.CodeHash = emptyCodeHash
//		data.Root = emptyRoot
//	} else {
//		var dataWithoutStorage Account
//		if err := rlp.DecodeBytes(enc, &dataWithoutStorage); err != nil {
//			if err.Error() != "rlp: input list has too many elements for state.Account" {
//				fmt.Println("--- 7", err)
//				return nil, err
//			}
//
//			var dataWithStorage accounts.Account
//			if err := rlp.DecodeBytes(enc, &dataWithStorage); err != nil {
//				fmt.Println("--- 8", err)
//				return nil, err
//			}
//
//			data = dataWithStorage
//		} else {
//			data.Nonce = dataWithoutStorage.Nonce
//			data.Balance = dataWithoutStorage.Balance
//			data.CodeHash = dataWithoutStorage.CodeHash
//			data.Root = dataWithoutStorage.Root
//		}
//	}
//
//	fmt.Println("--- 9", data)
//	return &data, nil
//}

////state.go
//func encodingToAccount(enc []byte) (*accounts.Account, error) {
//	if enc == nil || len(enc) == 0 {
//		return nil, nil
//	}
//	var data accounts.Account
//	// Kind of hacky
//	if len(enc) == 1 {
//		data.Balance = new(big.Int)
//		data.CodeHash = emptyCodeHash
//		data.Root = emptyRoot
//	} else if len(enc) < 60 {
//		var extData accounts.ExtAccount
//		if err := rlp.DecodeBytes(enc, &extData); err != nil {
//			return nil, err
//		}
//		data.Nonce = extData.Nonce
//		data.Balance = extData.Balance
//		data.CodeHash = emptyCodeHash
//		data.Root = emptyRoot
//	} else {
//		if err := rlp.DecodeBytes(enc, &data); err != nil {
//			return nil, err
//		}
//	}
//	return &data, nil
//}
>>>>>>> 864165f3
<|MERGE_RESOLUTION|>--- conflicted
+++ resolved
@@ -126,7 +126,12 @@
 
 }
 
-<<<<<<< HEAD
+func Decode(enc []byte) (*Account, error) {
+	acc := new(Account)
+	err := acc.Decode(enc)
+	return acc, err
+}
+
 func newAccountCopy(srcAccount *Account) *Account {
 	return new(Account).
 		fill(srcAccount).
@@ -186,6 +191,9 @@
 	return a
 }
 
+func (a *Account) IsEmptyHash() bool {
+	return bytes.Equal(a.CodeHash[:], emptyCodeHash)
+}
 
 func (extAcc *ExtAccount) fill(srcAccount *Account) *ExtAccount {
 	extAcc.Balance.Set(srcAccount.Balance)
@@ -200,93 +208,3 @@
 
 	return extAcc
 }
-=======
-func (a *Account) IsEmptyHash() bool {
-	return bytes.Equal(a.CodeHash[:], emptyCodeHash)
-}
-
-func Decode(enc []byte) (*Account, error) {
-	acc := new(Account)
-	err := acc.Decode(enc)
-	return acc, err
-}
-
-//
-//func encodingToAccount(enc []byte) (*accounts.Account, error) {
-//	if enc == nil || len(enc) == 0 {
-//		//fmt.Println("--- 1")
-//		return nil, nil
-//	}
-//	var data accounts.Account
-//	// Kind of hacky
-//	fmt.Println("--- 5", len(enc))
-//	if len(enc) == 1 {
-//		data.Balance = new(big.Int)
-//		data.CodeHash = emptyCodeHash
-//		data.Root = emptyRoot
-//	} else if len(enc) < 60 {
-//		//fixme возможно размер после добавления поля изменился. откуда взялась константа 60?
-//		var extData accounts.ExtAccount
-//		if err := rlp.DecodeBytes(enc, &extData); err != nil {
-//			fmt.Println("--- 6", err)
-//			return nil, err
-//		}
-//		data.Nonce = extData.Nonce
-//		data.Balance = extData.Balance
-//		data.CodeHash = emptyCodeHash
-//		data.Root = emptyRoot
-//	} else {
-//		var dataWithoutStorage Account
-//		if err := rlp.DecodeBytes(enc, &dataWithoutStorage); err != nil {
-//			if err.Error() != "rlp: input list has too many elements for state.Account" {
-//				fmt.Println("--- 7", err)
-//				return nil, err
-//			}
-//
-//			var dataWithStorage accounts.Account
-//			if err := rlp.DecodeBytes(enc, &dataWithStorage); err != nil {
-//				fmt.Println("--- 8", err)
-//				return nil, err
-//			}
-//
-//			data = dataWithStorage
-//		} else {
-//			data.Nonce = dataWithoutStorage.Nonce
-//			data.Balance = dataWithoutStorage.Balance
-//			data.CodeHash = dataWithoutStorage.CodeHash
-//			data.Root = dataWithoutStorage.Root
-//		}
-//	}
-//
-//	fmt.Println("--- 9", data)
-//	return &data, nil
-//}
-
-////state.go
-//func encodingToAccount(enc []byte) (*accounts.Account, error) {
-//	if enc == nil || len(enc) == 0 {
-//		return nil, nil
-//	}
-//	var data accounts.Account
-//	// Kind of hacky
-//	if len(enc) == 1 {
-//		data.Balance = new(big.Int)
-//		data.CodeHash = emptyCodeHash
-//		data.Root = emptyRoot
-//	} else if len(enc) < 60 {
-//		var extData accounts.ExtAccount
-//		if err := rlp.DecodeBytes(enc, &extData); err != nil {
-//			return nil, err
-//		}
-//		data.Nonce = extData.Nonce
-//		data.Balance = extData.Balance
-//		data.CodeHash = emptyCodeHash
-//		data.Root = emptyRoot
-//	} else {
-//		if err := rlp.DecodeBytes(enc, &data); err != nil {
-//			return nil, err
-//		}
-//	}
-//	return &data, nil
-//}
->>>>>>> 864165f3
