--- conflicted
+++ resolved
@@ -63,15 +63,6 @@
 		genesis = gspec.MustCommit(dbGen)
 	)
 	var chain []*types.Block
-<<<<<<< HEAD
-	{
-		dbGen := ethdb.NewMemDatabase() // This database is only used to generate the chain, then discarded
-		genesis := gspec.MustCommit(dbGen)
-		chain, _ = core.GenerateChain(gspec.Config, genesis, ethash.NewFaker(), dbGen, blocks, generator)
-	}
-=======
-
->>>>>>> ff707512
 	// Fresh database
 	db := ethdb.NewMemDatabase()
 	// Regenerate genesis block in the fresh database
@@ -238,11 +229,7 @@
 func (p *testPeer) handshake(t *testing.T, td *big.Int, head common.Hash, genesis common.Hash) {
 	msg := &statusData{
 		ProtocolVersion: uint32(p.version),
-<<<<<<< HEAD
 		NetworkID:       DefaultConfig.NetworkID,
-=======
-		NetworkId:       DefaultConfig.NetworkID,
->>>>>>> ff707512
 		TD:              td,
 		CurrentBlock:    head,
 		GenesisBlock:    genesis,
