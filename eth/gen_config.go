// Code generated by github.com/fjl/gencodec. DO NOT EDIT.

package eth

import (
	"math/big"
	"time"

	"github.com/ledgerwatch/turbo-geth/common"
	"github.com/ledgerwatch/turbo-geth/common/hexutil"
	"github.com/ledgerwatch/turbo-geth/consensus/ethash"
	"github.com/ledgerwatch/turbo-geth/core"
	"github.com/ledgerwatch/turbo-geth/eth/downloader"
	"github.com/ledgerwatch/turbo-geth/eth/gasprice"
)

var _ = (*configMarshaling)(nil)

// MarshalTOML marshals as TOML.
func (c Config) MarshalTOML() (interface{}, error) {
	type Config struct {
		Genesis                 *core.Genesis `toml:",omitempty"`
		NetworkID               uint64
		SyncMode                downloader.SyncMode
		NoPruning               bool
		NoHistory               bool
		ArchiveSyncInterval     int
		LightServ               int `toml:",omitempty"`
		LightPeers              int `toml:",omitempty"`
		OnlyAnnounce            bool
		ULC                     *ULCConfig `toml:",omitempty"`
		SkipBcVersionCheck      bool       `toml:"-"`
		DatabaseHandles         int        `toml:"-"`
		DatabaseCache           int
		TrieCleanCache          int
		TrieDirtyCache          int
		TrieTimeout             time.Duration
		Etherbase               common.Address `toml:",omitempty"`
		MinerNotify             []string       `toml:",omitempty"`
		MinerExtraData          hexutil.Bytes  `toml:",omitempty"`
		MinerGasFloor           uint64
		MinerGasCeil            uint64
		MinerGasPrice           *big.Int
		MinerRecommit           time.Duration
		MinerNoverify           bool
		Ethash                  ethash.Config
		TxPool                  core.TxPoolConfig
		GPO                     gasprice.Config
		EnablePreimageRecording bool
		DocRoot                 string `toml:"-"`
		EWASMInterpreter        string
		EVMInterpreter          string
	}
	var enc Config
	enc.Genesis = c.Genesis
<<<<<<< HEAD
	enc.NetworkID = c.NetworkID
=======
	enc.NetworkId = c.NetworkID
>>>>>>> ff707512
	enc.SyncMode = c.SyncMode
	enc.NoPruning = c.NoPruning
	enc.NoHistory = c.NoHistory
	enc.ArchiveSyncInterval = c.ArchiveSyncInterval
	enc.LightServ = c.LightServ
	enc.LightPeers = c.LightPeers
	enc.OnlyAnnounce = c.OnlyAnnounce
	enc.ULC = c.ULC
	enc.SkipBcVersionCheck = c.SkipBcVersionCheck
	enc.DatabaseHandles = c.DatabaseHandles
	enc.DatabaseCache = c.DatabaseCache
	enc.TrieCleanCache = c.TrieCleanCache
	enc.TrieDirtyCache = c.TrieDirtyCache
	enc.TrieTimeout = c.TrieTimeout
	enc.Etherbase = c.Etherbase
	enc.MinerNotify = c.MinerNotify
	enc.MinerExtraData = c.MinerExtraData
	enc.MinerGasFloor = c.MinerGasFloor
	enc.MinerGasCeil = c.MinerGasCeil
	enc.MinerGasPrice = c.MinerGasPrice
	enc.MinerRecommit = c.MinerRecommit
	enc.MinerNoverify = c.MinerNoverify
	enc.Ethash = c.Ethash
	enc.TxPool = c.TxPool
	enc.GPO = c.GPO

	enc.EnablePreimageRecording = c.EnablePreimageRecording
	enc.DocRoot = c.DocRoot
	enc.EWASMInterpreter = c.EWASMInterpreter
	enc.EVMInterpreter = c.EVMInterpreter
	return &enc, nil
}

// UnmarshalTOML unmarshals from TOML.
func (c *Config) UnmarshalTOML(unmarshal func(interface{}) error) error {
	type Config struct {
		Genesis                 *core.Genesis `toml:",omitempty"`
		NetworkID               *uint64
		SyncMode                *downloader.SyncMode
		NoPruning               *bool
		NoHistory               *bool
		ArchiveSyncInterval     *int
		LightServ               *int `toml:",omitempty"`
		LightPeers              *int `toml:",omitempty"`
		OnlyAnnounce            *bool
		ULC                     *ULCConfig `toml:",omitempty"`
		SkipBcVersionCheck      *bool      `toml:"-"`
		DatabaseHandles         *int       `toml:"-"`
		DatabaseCache           *int
		TrieCleanCache          *int
		TrieDirtyCache          *int
		TrieTimeout             *time.Duration
		Etherbase               *common.Address `toml:",omitempty"`
		MinerNotify             []string        `toml:",omitempty"`
		MinerExtraData          *hexutil.Bytes  `toml:",omitempty"`
		MinerGasFloor           *uint64
		MinerGasCeil            *uint64
		MinerGasPrice           *big.Int
		MinerRecommit           *time.Duration
		MinerNoverify           *bool
		Ethash                  *ethash.Config
		TxPool                  *core.TxPoolConfig
		GPO                     *gasprice.Config
		EnablePreimageRecording *bool
		DocRoot                 *string `toml:"-"`
		EWASMInterpreter        *string
		EVMInterpreter          *string
	}
	var dec Config
	if err := unmarshal(&dec); err != nil {
		return err
	}
	if dec.Genesis != nil {
		c.Genesis = dec.Genesis
	}
<<<<<<< HEAD
	if dec.NetworkID != nil {
		c.NetworkID = *dec.NetworkID
=======
	if dec.NetworkId != nil {
		c.NetworkID = *dec.NetworkId
>>>>>>> ff707512
	}
	if dec.SyncMode != nil {
		c.SyncMode = *dec.SyncMode
	}
	if dec.NoPruning != nil {
		c.NoPruning = *dec.NoPruning
	}
	if dec.NoHistory != nil {
		c.NoHistory = *dec.NoHistory
	}
	if dec.ArchiveSyncInterval != nil {
		c.ArchiveSyncInterval = *dec.ArchiveSyncInterval
	}
	if dec.LightServ != nil {
		c.LightServ = *dec.LightServ
	}
	if dec.LightPeers != nil {
		c.LightPeers = *dec.LightPeers
	}
	if dec.OnlyAnnounce != nil {
		c.OnlyAnnounce = *dec.OnlyAnnounce
	}
	if dec.ULC != nil {
		c.ULC = dec.ULC
	}
	if dec.SkipBcVersionCheck != nil {
		c.SkipBcVersionCheck = *dec.SkipBcVersionCheck
	}
	if dec.DatabaseHandles != nil {
		c.DatabaseHandles = *dec.DatabaseHandles
	}
	if dec.DatabaseCache != nil {
		c.DatabaseCache = *dec.DatabaseCache
	}
	if dec.TrieCleanCache != nil {
		c.TrieCleanCache = *dec.TrieCleanCache
	}
	if dec.TrieDirtyCache != nil {
		c.TrieDirtyCache = *dec.TrieDirtyCache
	}
	if dec.TrieTimeout != nil {
		c.TrieTimeout = *dec.TrieTimeout
	}
	if dec.Etherbase != nil {
		c.Etherbase = *dec.Etherbase
	}
	if dec.MinerNotify != nil {
		c.MinerNotify = dec.MinerNotify
	}
	if dec.MinerExtraData != nil {
		c.MinerExtraData = *dec.MinerExtraData
	}
	if dec.MinerGasFloor != nil {
		c.MinerGasFloor = *dec.MinerGasFloor
	}
	if dec.MinerGasCeil != nil {
		c.MinerGasCeil = *dec.MinerGasCeil
	}
	if dec.MinerGasPrice != nil {
		c.MinerGasPrice = dec.MinerGasPrice
	}
	if dec.MinerRecommit != nil {
		c.MinerRecommit = *dec.MinerRecommit
	}
	if dec.MinerNoverify != nil {
		c.MinerNoverify = *dec.MinerNoverify
	}
	if dec.Ethash != nil {
		c.Ethash = *dec.Ethash
	}
	if dec.TxPool != nil {
		c.TxPool = *dec.TxPool
	}
	if dec.GPO != nil {
		c.GPO = *dec.GPO
	}
	if dec.EnablePreimageRecording != nil {
		c.EnablePreimageRecording = *dec.EnablePreimageRecording
	}
	if dec.DocRoot != nil {
		c.DocRoot = *dec.DocRoot
	}
	if dec.EWASMInterpreter != nil {
		c.EWASMInterpreter = *dec.EWASMInterpreter
	}
	if dec.EVMInterpreter != nil {
		c.EVMInterpreter = *dec.EVMInterpreter
	}
	return nil
}<|MERGE_RESOLUTION|>--- conflicted
+++ resolved
@@ -53,11 +53,7 @@
 	}
 	var enc Config
 	enc.Genesis = c.Genesis
-<<<<<<< HEAD
 	enc.NetworkID = c.NetworkID
-=======
-	enc.NetworkId = c.NetworkID
->>>>>>> ff707512
 	enc.SyncMode = c.SyncMode
 	enc.NoPruning = c.NoPruning
 	enc.NoHistory = c.NoHistory
@@ -133,13 +129,8 @@
 	if dec.Genesis != nil {
 		c.Genesis = dec.Genesis
 	}
-<<<<<<< HEAD
 	if dec.NetworkID != nil {
 		c.NetworkID = *dec.NetworkID
-=======
-	if dec.NetworkId != nil {
-		c.NetworkID = *dec.NetworkId
->>>>>>> ff707512
 	}
 	if dec.SyncMode != nil {
 		c.SyncMode = *dec.SyncMode
