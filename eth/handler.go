--- conflicted
+++ resolved
@@ -113,20 +113,6 @@
 func NewProtocolManager(config *params.ChainConfig, checkpoint *params.TrustedCheckpoint, mode downloader.SyncMode, networkID uint64, mux *event.TypeMux, txpool txPool, engine consensus.Engine, blockchain *core.BlockChain, chaindb ethdb.Database, whitelist map[uint64]common.Hash) (*ProtocolManager, error) {
 	// Create the protocol manager with the base fields
 	manager := &ProtocolManager{
-<<<<<<< HEAD
-		networkID:   networkID,
-		forkFilter:  forkid.NewFilter(blockchain),
-		eventMux:    mux,
-		txpool:      txpool,
-		blockchain:  blockchain,
-		peers:       newPeerSet(),
-		whitelist:   whitelist,
-		newPeerCh:   make(chan *peer),
-		noMorePeers: make(chan struct{}),
-		txsyncCh:    make(chan *txsync),
-		quitSync:    make(chan struct{}),
-		mode:        mode,
-=======
 		networkID:  networkID,
 		forkFilter: forkid.NewFilter(blockchain),
 		eventMux:   mux,
@@ -134,9 +120,9 @@
 		blockchain: blockchain,
 		peers:      newPeerSet(),
 		whitelist:  whitelist,
+		mode:       mode,
 		txsyncCh:   make(chan *txsync),
 		quitSync:   make(chan struct{}),
->>>>>>> 4e4fd64c
 	}
 
 	if mode == downloader.FullSync {
